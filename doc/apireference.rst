--- conflicted
+++ resolved
@@ -169,11 +169,8 @@
 	Workplane.cutThruAll
 	Workplane.box
 	Workplane.sphere
-<<<<<<< HEAD
 	Workplane.wedge
-=======
 	Workplane.cylinder
->>>>>>> cd0c81e9
 	Workplane.union
 	Workplane.combine
 	Workplane.intersect
