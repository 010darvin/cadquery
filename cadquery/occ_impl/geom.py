import math
import cadquery

from OCC.Core.gp import gp_Vec, gp_Ax1, gp_Ax3, gp_Pnt, gp_Dir, gp_Trsf, gp, gp_XYZ
from OCC.Core.Bnd import Bnd_Box
from OCC.Core.BRepBndLib import brepbndlib_Add  # brepbndlib_AddOptimal
from OCC.Core.BRepMesh import BRepMesh_IncrementalMesh

TOL = 1e-2


class Vector(object):
    """Create a 3-dimensional vector

        :param args: a 3-d vector, with x-y-z parts.

        you can either provide:
            * nothing (in which case the null vector is return)
            * a gp_Vec
            * a vector ( in which case it is copied )
            * a 3-tuple
            * three float values, x, y, and z
    """

    def __init__(self, *args):
        if len(args) == 3:
            fV = gp_Vec(*args)
        elif len(args) == 1:
            if isinstance(args[0], Vector):
                fV = gp_Vec(args[0].wrapped.XYZ())
            elif isinstance(args[0], (tuple, list)):
                fV = gp_Vec(*args[0])
            elif isinstance(args[0], gp_Vec):
                fV = gp_Vec(args[0].XYZ())
            elif isinstance(args[0], gp_Pnt):
                fV = gp_Vec(args[0].XYZ())
            elif isinstance(args[0], gp_Dir):
                fV = gp_Vec(args[0].XYZ())
            elif isinstance(args[0], gp_XYZ):
                fV = gp_Vec(args[0])
            else:
                raise TypeError("Expected three floats, OCC gp_, or 3-tuple")
        elif len(args) == 0:
            fV = gp_Vec(0, 0, 0)
        else:
<<<<<<< HEAD
            raise ValueError("Expected three floats, OCC.Core.Geom_, or 3-tuple")
=======
            raise TypeError("Expected three floats, OCC gp_, or 3-tuple")
>>>>>>> a04dfe0a

        self._wrapped = fV

    @property
    def x(self):
        return self.wrapped.X()

    @property
    def y(self):
        return self.wrapped.Y()

    @property
    def z(self):
        return self.wrapped.Z()

    @property
    def Length(self):
        return self.wrapped.Magnitude()

    @property
    def wrapped(self):
        return self._wrapped

    def toTuple(self):
        return (self.x, self.y, self.z)

    # TODO: is it possible to create a dynamic proxy without all this code?
    def cross(self, v):
        return Vector(self.wrapped.Crossed(v.wrapped))

    def dot(self, v):
        return self.wrapped.Dot(v.wrapped)

    def sub(self, v):
        return Vector(self.wrapped.Subtracted(v.wrapped))

    def __sub__(self, v):
        return self.sub(v)

    def add(self, v):
        return Vector(self.wrapped.Added(v.wrapped))

    def __add__(self, v):
        return self.add(v)

    def multiply(self, scale):
        """Return a copy multiplied by the provided scalar"""
        return Vector(self.wrapped.Multiplied(scale))

    def __mul__(self, scale):
        return self.multiply(scale)

    def __truediv__(self, denom):
        return self.multiply(1.0 / denom)

    def normalized(self):
        """Return a normalized version of this vector"""
        return Vector(self.wrapped.Normalized())

    def Center(self):
        """Return the vector itself

        The center of myself is myself.
        Provided so that vectors, vertexes, and other shapes all support a
        common interface, when Center() is requested for all objects on the
        stack.
        """
        return self

    def getAngle(self, v):
        return self.wrapped.Angle(v.wrapped)

    def distanceToLine(self):
        raise NotImplementedError(
            "Have not needed this yet, but FreeCAD supports it!")

    def projectToLine(self):
        raise NotImplementedError(
            "Have not needed this yet, but FreeCAD supports it!")

    def distanceToPlane(self):
        raise NotImplementedError(
            "Have not needed this yet, but FreeCAD supports it!")

    def projectToPlane(self):
        raise NotImplementedError(
            "Have not needed this yet, but FreeCAD supports it!")

    def __add__(self, v):
        return self.add(v)

    def __sub__(self, v):
        return self.sub(v)

    def __neg__(self):
        return self * -1

    def __abs__(self):
        return self.Length

    def __repr__(self):
        return 'Vector: ' + str((self.x, self.y, self.z))

    def __str__(self):
        return 'Vector: ' + str((self.x, self.y, self.z))

    def __eq__(self, other):
        return self.wrapped.IsEqual(other.wrapped, 0.00001, 0.00001)
    '''
    is not implemented in OCC
    def __ne__(self, other):
        return self.wrapped.__ne__(other)
    '''

    def toPnt(self):

        return gp_Pnt(self.wrapped.XYZ())

    def toDir(self):

        return gp_Dir(self.wrapped.XYZ())

    def transform(self, T):

        # to gp_Pnt to obey cq transformation convention (in OCC.Core.vectors do not translate)
        pnt = self.toPnt()
        pnt_t = pnt.Transformed(T.wrapped)

        return Vector(gp_Vec(pnt_t.XYZ()))


class Matrix:
    """A 3d , 4x4 transformation matrix.

    Used to move geometry in space.

    The provided "matrix" parameter may be None, a gp_Trsf, or a nested list of
    values.

    If given a nested list, it is expected to be of the form:

        [[m11, m12, m13, m14],
         [m21, m22, m23, m24],
         [m31, m32, m33, m34]]

    A fourth row may be given, but it is expected to be: [0.0, 0.0, 0.0, 1.0]
    since this is a transform matrix.
    """

    def __init__(self, matrix=None):

        if matrix is None:
            self.wrapped = gp_Trsf()
        elif isinstance(matrix, gp_Trsf):
            self.wrapped = matrix
        elif isinstance(matrix, list):
            self.wrapped = gp_Trsf()
            if len(matrix) == 3:
                flattened = [e for row in matrix for e in row]
                self.wrapped.SetValues(*flattened)
            elif len(matrix) == 4:
                # Only use first 3 rows - the last must be [0, 0, 0, 1].
                lastRow = matrix[3]
                if lastRow != [0., 0., 0., 1.]:
                    raise ValueError("Expected the last row to be [0,0,0,1], but got: {}".format(lastRow))
                flattened = [e for row in matrix[0:3] for e in row]
                self.wrapped.SetValues(*flattened)
            else:
                raise TypeError("Matrix constructor requires list of length 12 or 16")
        else:
            raise TypeError(
                    "Invalid param to matrix constructor: {}".format(matrix))

    def rotateX(self, angle):

        self._rotate(gp.OX(),
                     angle)

    def rotateY(self, angle):

        self._rotate(gp.OY(),
                     angle)

    def rotateZ(self, angle):

        self._rotate(gp.OZ(),
                     angle)

    def _rotate(self, direction, angle):

        new = gp_Trsf()
        new.SetRotation(direction,
                        angle)

        self.wrapped = self.wrapped * new

    def inverse(self):

        return Matrix(self.wrapped.Inverted())

    def multiply(self, other):

        if isinstance(other, Vector):
            return other.transform(self)

        return Matrix(self.wrapped.Multiplied(other.wrapped))

    def transposed_list(self):
        """Needed by the cqparts gltf exporter
        """
        
        trsf = self.wrapped
        data = [[trsf.Value(i,j) for j in range(1,5)] for i in range(1,4)] + \
               [[0.,0.,0.,1.]]
        
        return [data[j][i] for i in range(4) for j in range(4)]

    def __getitem__(self, rc):
        """Provide Matrix[r, c] syntax for accessing individual values. The row
        and column parameters start at zero, which is consistent with most
        python libraries, but is counter to gp_Trsf(), which is 1-indexed.
        """
        if len(rc) != 2:
            raise IndexError("Matrix subscript must provide (row, column)")
        r, c = rc[0], rc[1]
        if r >= 0 and r < 4 and c >= 0 and c < 4:
            if r < 3:
                return self.wrapped.Value(r+1,c+1)
            else:
                # gp_Trsf doesn't provide access to the 4th row because it has
                # an implied value as below:
                return [0., 0., 0., 1.][c]
        else:
            raise IndexError("Out of bounds access into 4x4 matrix: {}".format(rc))


class Plane(object):
    """A 2D coordinate system in space

    A 2D coordinate system in space, with the x-y axes on the plane, and a
    particular point as the origin.

    A plane allows the use of 2-d coordinates, which are later converted to
    global, 3d coordinates when the operations are complete.

    Frequently, it is not necessary to create work planes, as they can be
    created automatically from faces.
    """

    @classmethod
    def named(cls, stdName, origin=(0, 0, 0)):
        """Create a predefined Plane based on the conventional names.

        :param stdName: one of (XY|YZ|ZX|XZ|YX|ZY|front|back|left|right|top|bottom)
        :type stdName: string
        :param origin: the desired origin, specified in global coordinates
        :type origin: 3-tuple of the origin of the new plane, in global coorindates.

        Available named planes are as follows. Direction references refer to
        the global directions.

        =========== ======= ======= ======
        Name        xDir    yDir    zDir
        =========== ======= ======= ======
        XY          +x      +y      +z
        YZ          +y      +z      +x
        ZX          +z      +x      +y
        XZ          +x      +z      -y
        YX          +y      +x      -z
        ZY          +z      +y      -x
        front       +x      +y      +z
        back        -x      +y      -z
        left        +z      +y      -x
        right       -z      +y      +x
        top         +x      -z      +y
        bottom      +x      +z      -y
        =========== ======= ======= ======
        """

        namedPlanes = {
            # origin, xDir, normal
            'XY': Plane(origin, (1, 0, 0), (0, 0, 1)),
            'YZ': Plane(origin, (0, 1, 0), (1, 0, 0)),
            'ZX': Plane(origin, (0, 0, 1), (0, 1, 0)),
            'XZ': Plane(origin, (1, 0, 0), (0, -1, 0)),
            'YX': Plane(origin, (0, 1, 0), (0, 0, -1)),
            'ZY': Plane(origin, (0, 0, 1), (-1, 0, 0)),
            'front': Plane(origin, (1, 0, 0), (0, 0, 1)),
            'back': Plane(origin, (-1, 0, 0), (0, 0, -1)),
            'left': Plane(origin, (0, 0, 1), (-1, 0, 0)),
            'right': Plane(origin, (0, 0, -1), (1, 0, 0)),
            'top': Plane(origin, (1, 0, 0), (0, 1, 0)),
            'bottom': Plane(origin, (1, 0, 0), (0, -1, 0))
        }

        try:
            return namedPlanes[stdName]
        except KeyError:
            raise ValueError('Supported names are {}'.format(
                list(namedPlanes.keys())))

    @classmethod
    def XY(cls, origin=(0, 0, 0), xDir=Vector(1, 0, 0)):
        plane = Plane.named('XY', origin)
        plane._setPlaneDir(xDir)
        return plane

    @classmethod
    def YZ(cls, origin=(0, 0, 0), xDir=Vector(0, 1, 0)):
        plane = Plane.named('YZ', origin)
        plane._setPlaneDir(xDir)
        return plane

    @classmethod
    def ZX(cls, origin=(0, 0, 0), xDir=Vector(0, 0, 1)):
        plane = Plane.named('ZX', origin)
        plane._setPlaneDir(xDir)
        return plane

    @classmethod
    def XZ(cls, origin=(0, 0, 0), xDir=Vector(1, 0, 0)):
        plane = Plane.named('XZ', origin)
        plane._setPlaneDir(xDir)
        return plane

    @classmethod
    def YX(cls, origin=(0, 0, 0), xDir=Vector(0, 1, 0)):
        plane = Plane.named('YX', origin)
        plane._setPlaneDir(xDir)
        return plane

    @classmethod
    def ZY(cls, origin=(0, 0, 0), xDir=Vector(0, 0, 1)):
        plane = Plane.named('ZY', origin)
        plane._setPlaneDir(xDir)
        return plane

    @classmethod
    def front(cls, origin=(0, 0, 0), xDir=Vector(1, 0, 0)):
        plane = Plane.named('front', origin)
        plane._setPlaneDir(xDir)
        return plane

    @classmethod
    def back(cls, origin=(0, 0, 0), xDir=Vector(-1, 0, 0)):
        plane = Plane.named('back', origin)
        plane._setPlaneDir(xDir)
        return plane

    @classmethod
    def left(cls, origin=(0, 0, 0), xDir=Vector(0, 0, 1)):
        plane = Plane.named('left', origin)
        plane._setPlaneDir(xDir)
        return plane

    @classmethod
    def right(cls, origin=(0, 0, 0), xDir=Vector(0, 0, -1)):
        plane = Plane.named('right', origin)
        plane._setPlaneDir(xDir)
        return plane

    @classmethod
    def top(cls, origin=(0, 0, 0), xDir=Vector(1, 0, 0)):
        plane = Plane.named('top', origin)
        plane._setPlaneDir(xDir)
        return plane

    @classmethod
    def bottom(cls, origin=(0, 0, 0), xDir=Vector(1, 0, 0)):
        plane = Plane.named('bottom', origin)
        plane._setPlaneDir(xDir)
        return plane

    def __init__(self, origin, xDir, normal):
        """Create a Plane with an arbitrary orientation

        TODO: project x and y vectors so they work even if not orthogonal
        :param origin: the origin
        :type origin: a three-tuple of the origin, in global coordinates
        :param xDir: a vector representing the xDirection.
        :type xDir: a three-tuple representing a vector, or a FreeCAD Vector
        :param normal: the normal direction for the new plane
        :type normal: a FreeCAD Vector
        :raises: ValueError if the specified xDir is not orthogonal to the provided normal.
        :return: a plane in the global space, with the xDirection of the plane in the specified direction.
        """
        zDir = Vector(normal)
        if (zDir.Length == 0.0):
            raise ValueError('normal should be non null')

        xDir = Vector(xDir)
        if (xDir.Length == 0.0):
            raise ValueError('xDir should be non null')

        self.zDir = zDir.normalized()
        self._setPlaneDir(xDir)
        self.origin = origin

    @property
    def origin(self):
        return self._origin
# TODO is this property rly needed -- why not handle this in the constructor

    @origin.setter
    def origin(self, value):
        self._origin = Vector(value)
        self._calcTransforms()

    def setOrigin2d(self, x, y):
        """
        Set a new origin in the plane itself

        Set a new origin in the plane itself. The plane's orientation and
        xDrection are unaffected.

        :param float x: offset in the x direction
        :param float y: offset in the y direction
        :return: void

        The new coordinates are specified in terms of the current 2-d system.
        As an example:

        p = Plane.XY()
        p.setOrigin2d(2, 2)
        p.setOrigin2d(2, 2)

        results in a plane with its origin at (x, y) = (4, 4) in global
        coordinates. Both operations were relative to local coordinates of the
        plane.
        """
        self.origin = self.toWorldCoords((x, y))

    def isWireInside(self, baseWire, testWire):
        """Determine if testWire is inside baseWire

        Determine if testWire is inside baseWire, after both wires are projected
        into the current plane.

        :param baseWire: a reference wire
        :type baseWire: a FreeCAD wire
        :param testWire: another wire
        :type testWire: a FreeCAD wire
        :return: True if testWire is inside baseWire, otherwise False

        If either wire does not lie in the current plane, it is projected into
        the plane first.

        *WARNING*:  This method is not 100% reliable. It uses bounding box
        tests, but needs more work to check for cases when curves are complex.

        Future Enhancements:
            * Discretizing points along each curve to provide a more reliable
              test.
        """

        pass

        '''
        # TODO: also use a set of points along the wire to test as well.
        # TODO: would it be more efficient to create objects in the local
        #       coordinate system, and then transform to global
        #       coordinates upon extrusion?

        tBaseWire = baseWire.transformGeometry(self.fG)
        tTestWire = testWire.transformGeometry(self.fG)

        # These bounding boxes will have z=0, since we transformed them into the
        # space of the plane.
        bb = tBaseWire.BoundingBox()
        tb = tTestWire.BoundingBox()

        # findOutsideBox actually inspects both ways, here we only want to
        # know if one is inside the other
        return bb == BoundBox.findOutsideBox2D(bb, tb)
        '''

    def toLocalCoords(self, obj):
        """Project the provided coordinates onto this plane

        :param obj: an object or vector to convert
        :type vector: a vector or shape
        :return: an object of the same type, but converted to local coordinates


        Most of the time, the z-coordinate returned will be zero, because most
        operations based on a plane are all 2-d. Occasionally, though, 3-d
        points outside of the current plane are transformed. One such example is
        :py:meth:`Workplane.box`, where 3-d corners of a box are transformed to
        orient the box in space correctly.

        """
        if isinstance(obj, Vector):
            return obj.transform(self.fG)
        elif isinstance(obj, cadquery.Shape):
            return obj.transformShape(self.fG)
        else:
            raise ValueError(
                "Don't know how to convert type {} to local coordinates".format(
                    type(obj)))

    def toWorldCoords(self, tuplePoint):
        """Convert a point in local coordinates to global coordinates

        :param tuplePoint: point in local coordinates to convert.
        :type tuplePoint: a 2 or three tuple of float. The third value is taken to be zero if not supplied.
        :return: a Vector in global coordinates
        """
        if isinstance(tuplePoint, Vector):
            v = tuplePoint
        elif len(tuplePoint) == 2:
            v = Vector(tuplePoint[0], tuplePoint[1], 0)
        else:
            v = Vector(tuplePoint)
        return v.transform(self.rG)

    def rotated(self, rotate=(0, 0, 0)):
        """Returns a copy of this plane, rotated about the specified axes

        Since the z axis is always normal the plane, rotating around Z will
        always produce a plane that is parallel to this one.

        The origin of the workplane is unaffected by the rotation.

        Rotations are done in order x, y, z. If you need a different order,
        manually chain together multiple rotate() commands.

        :param rotate: Vector [xDegrees, yDegrees, zDegrees]
        :return: a copy of this plane rotated as requested.
        """
        rotate = Vector(rotate)
        # Convert to radians.
        rotate = rotate.multiply(math.pi / 180.0)

        # Compute rotation matrix.
        m = Matrix()
        m.rotateX(rotate.x)
        m.rotateY(rotate.y)
        m.rotateZ(rotate.z)

        # Compute the new plane.
        newXdir = self.xDir.transform(m)
        newZdir = self.zDir.transform(m)

        return Plane(self.origin, newXdir, newZdir)

    def rotateShapes(self, listOfShapes, rotationMatrix):
        """Rotate the listOfShapes by the supplied rotationMatrix

        @param listOfShapes is a list of shape objects
        @param rotationMatrix is a geom.Matrix object.
        returns a list of shape objects rotated according to the rotationMatrix.
        """
        # Compute rotation matrix (global --> local --> rotate --> global).
        # rm = self.plane.fG.multiply(matrix).multiply(self.plane.rG)
        # rm = self.computeTransform(rotationMatrix)

        # There might be a better way, but to do this rotation takes 3 steps:
        # - transform geometry to local coordinates
        # - then rotate about x
        # - then transform back to global coordinates.

        # TODO why is it here?

        raise NotImplementedError

        '''
        resultWires = []
        for w in listOfShapes:
            mirrored = w.transformGeometry(rotationMatrix.wrapped)

            # If the first vertex of the second wire is not coincident with the
            # first or last vertices of the first wire we have to fix the wire
            # so that it will mirror correctly.
            if ((mirrored.wrapped.Vertexes[0].X == w.wrapped.Vertexes[0].X and
                 mirrored.wrapped.Vertexes[0].Y == w.wrapped.Vertexes[0].Y and
                 mirrored.wrapped.Vertexes[0].Z == w.wrapped.Vertexes[0].Z) or
                (mirrored.wrapped.Vertexes[0].X == w.wrapped.Vertexes[-1].X and
                 mirrored.wrapped.Vertexes[0].Y == w.wrapped.Vertexes[-1].Y and
                 mirrored.wrapped.Vertexes[0].Z == w.wrapped.Vertexes[-1].Z)):

                resultWires.append(mirrored)
            else:
                # Make sure that our mirrored edges meet up and are ordered
                # properly.
                aEdges = w.wrapped.Edges
                aEdges.extend(mirrored.wrapped.Edges)
                comp = FreeCADPart.Compound(aEdges)
                mirroredWire = comp.connectEdgesToWires(False).Wires[0]

                resultWires.append(cadquery.Shape.cast(mirroredWire))

        return resultWires'''

    def mirrorInPlane(self, listOfShapes, axis='X'):

        local_coord_system = gp_Ax3(self.origin.toPnt(),
                                    self.zDir.toDir(),
                                    self.xDir.toDir())
        T = gp_Trsf()

        if axis == 'X':
            T.SetMirror(gp_Ax1(self.origin.toPnt(),
                               local_coord_system.XDirection()))
        elif axis == 'Y':
            T.SetMirror(gp_Ax1(self.origin.toPnt(),
                               local_coord_system.YDirection()))
        else:
            raise NotImplementedError

        resultWires = []
        for w in listOfShapes:
            mirrored = w.transformShape(Matrix(T))

            # attemp stitching of the wires
            resultWires.append(mirrored)

        return resultWires

    def _setPlaneDir(self, xDir):
        """Set the vectors parallel to the plane, i.e. xDir and yDir"""
        xDir = Vector(xDir)
        self.xDir = xDir.normalized()
        self.yDir = self.zDir.cross(self.xDir).normalized()

    def _calcTransforms(self):
        """Computes transformation matrices to convert between coordinates

        Computes transformation matrices to convert between local and global
        coordinates.
        """
        # r is the forward transformation matrix from world to local coordinates
        # ok i will be really honest, i cannot understand exactly why this works
        # something bout the order of the translation and the rotation.
        # the double-inverting is strange, and I don't understand it.
        forward = Matrix()
        inverse = Matrix()

        global_coord_system = gp_Ax3()
        local_coord_system = gp_Ax3(gp_Pnt(*self.origin.toTuple()),
                                    gp_Dir(*self.zDir.toTuple()),
                                    gp_Dir(*self.xDir.toTuple())
                                    )

        forward.wrapped.SetTransformation(global_coord_system,
                                          local_coord_system)

        inverse.wrapped.SetTransformation(local_coord_system,
                                          global_coord_system)

        # TODO verify if this is OK
        self.lcs = local_coord_system
        self.rG = inverse
        self.fG = forward


class BoundBox(object):
    """A BoundingBox for an object or set of objects. Wraps the OCC.Core.one"""

    def __init__(self, bb):
        self.wrapped = bb
        XMin, YMin, ZMin, XMax, YMax, ZMax = bb.Get()

        self.xmin = XMin
        self.xmax = XMax
        self.xlen = XMax - XMin
        self.ymin = YMin
        self.ymax = YMax
        self.ylen = YMax - YMin
        self.zmin = ZMin
        self.zmax = ZMax
        self.zlen = ZMax - ZMin

        self.center = Vector((XMax + XMin) / 2,
                             (YMax + YMin) / 2,
                             (ZMax + ZMin) / 2)

        self.DiagonalLength = self.wrapped.SquareExtent()**0.5

    def add(self, obj, tol=1e-8):
        """Returns a modified (expanded) bounding box

        obj can be one of several things:
            1. a 3-tuple corresponding to x,y, and z amounts to add
            2. a vector, containing the x,y,z values to add
            3. another bounding box, where a new box will be created that
               encloses both.

        This bounding box is not changed.
        """

        tmp = Bnd_Box()
        tmp.SetGap(tol)
        tmp.Add(self.wrapped)

        if isinstance(obj, tuple):
            tmp.Update(*obj)
        elif isinstance(obj, Vector):
            tmp.Update(*obj.toTuple())
        elif isinstance(obj, BoundBox):
            tmp.Add(obj.wrapped)

        return BoundBox(tmp)

    @staticmethod
    def findOutsideBox2D(bb1, bb2):
        """Compares bounding boxes

        Compares bounding boxes. Returns none if neither is inside the other.
        Returns the outer one if either is outside the other.

        BoundBox.isInside works in 3d, but this is a 2d bounding box, so it
        doesn't work correctly plus, there was all kinds of rounding error in
        the built-in implementation i do not understand.
        """

        if (bb1.XMin < bb2.XMin and
            bb1.XMax > bb2.XMax and
            bb1.YMin < bb2.YMin and
                bb1.YMax > bb2.YMax):
            return bb1

        if (bb2.XMin < bb1.XMin and
            bb2.XMax > bb1.XMax and
            bb2.YMin < bb1.YMin and
                bb2.YMax > bb1.YMax):
            return bb2

        return None

    @classmethod
    def _fromTopoDS(cls, shape, tol=TOL, optimal=False):
        '''
        Constructs a bounnding box from a TopoDS_Shape
        '''
        bbox = Bnd_Box()
        bbox.SetGap(tol)
        if optimal:
            raise NotImplementedError
            # brepbndlib_AddOptimal(shape, bbox) #this is 'exact' but expensive - not yet wrapped by PythonOCC
        else:
            mesh = BRepMesh_IncrementalMesh(shape, TOL, True)
            mesh.Perform()
            # this is adds +margin but is faster
            brepbndlib_Add(shape, bbox, True)

        return cls(bbox)

    def isInside(self, anotherBox):
        """Is the provided bounding box inside this one?"""
        return not anotherBox.wrapped.IsOut(self.wrapped)<|MERGE_RESOLUTION|>--- conflicted
+++ resolved
@@ -43,11 +43,7 @@
         elif len(args) == 0:
             fV = gp_Vec(0, 0, 0)
         else:
-<<<<<<< HEAD
-            raise ValueError("Expected three floats, OCC.Core.Geom_, or 3-tuple")
-=======
             raise TypeError("Expected three floats, OCC gp_, or 3-tuple")
->>>>>>> a04dfe0a
 
         self._wrapped = fV
 
