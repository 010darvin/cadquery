--- conflicted
+++ resolved
@@ -3215,7 +3215,6 @@
 
         return cls(builder.Shape())
 
-<<<<<<< HEAD
     @multimethod
     def dprism(
         self,
@@ -3272,8 +3271,6 @@
 
         return Solid(shape)
 
-=======
->>>>>>> f19c35c8
 
 class CompSolid(Shape, Mixin3D):
     """
