"""
    Copyright (C) 2011-2015  Parametric Products Intellectual Holdings, LLC

    This file is part of CadQuery.

    CadQuery is free software; you can redistribute it and/or
    modify it under the terms of the GNU Lesser General Public
    License as published by the Free Software Foundation; either
    version 2.1 of the License, or (at your option) any later version.

    CadQuery is distributed in the hope that it will be useful,
    but WITHOUT ANY WARRANTY; without even the implied warranty of
    MERCHANTABILITY or FITNESS FOR A PARTICULAR PURPOSE.  See the GNU
    Lesser General Public License for more details.

    You should have received a copy of the GNU Lesser General Public
    License along with this library; If not, see <http://www.gnu.org/licenses/>
"""

import math
from copy import copy
from typing import (
    overload,
    Sequence,
    Union,
    Tuple,
    Optional,
    Any,
    Iterable,
    Callable,
    List,
)
from typing_extensions import Literal

from . import (
    Vector,
    Plane,
    Matrix,
    Location,
    Shape,
    Edge,
    Wire,
    Face,
    Solid,
    Compound,
    sortWiresByBuildOrder,
    selectors,
    exporters,
)

from .utils import deprecate_kwarg, deprecate

CQObject = Union[Vector, Location, Shape]
Selector = selectors.Selector
VectorLike = Union[Tuple[float, float], Tuple[float, float, float], Vector]


class CQContext(object):
    """
        A shared context for modeling.

        All objects in the same CQ chain share a reference to this same object instance
        which allows for shared state when needed,
    """

    pendingWires: List[Wire]
    pendingEdges: List[Edge]
    firstPoint: Optional[Vector]
    tolerance: float

    def __init__(self):
        self.pendingWires = (
            []
        )  # a list of wires that have been created and need to be extruded
        # a list of created pending edges that need to be joined into wires
        self.pendingEdges = []
        # a reference to the first point for a set of edges.
        # Used to determine how to behave when close() is called
        self.firstPoint = None
        self.tolerance = 0.0001  # user specified tolerance


class Workplane(object):
    """
    Defines a coordinate system in space, in which 2-d coordinates can be used.

    :param plane: the plane in which the workplane will be done
    :type plane: a Plane object, or a string in (XY|YZ|XZ|front|back|top|bottom|left|right)
    :param origin: the desired origin of the new workplane
    :type origin: a 3-tuple in global coordinates, or None to default to the origin
    :param obj: an object to use initially for the stack
    :type obj: a CAD primitive, or None to use the centerpoint of the plane as the initial
        stack value.
    :raises: ValueError if the provided plane is not a plane, a valid named workplane
    :return: A Workplane object, with coordinate system matching the supplied plane.

    The most common use is::

        s = Workplane("XY")

    After creation, the stack contains a single point, the origin of the underlying plane,
    and the *current point* is on the origin.

    .. note::
        You can also create workplanes on the surface of existing faces using
        :py:meth:`CQ.workplane`
    """

    objects: List[CQObject]
    ctx: CQContext
    parent: Optional["Workplane"]
    plane: Plane

    _tag: Optional[str]

    @overload
    def __init__(self, obj: CQObject) -> None:
        ...

    @overload
    def __init__(
        self,
        inPlane: Union[Plane, str] = "XY",
        origin: VectorLike = (0, 0, 0),
        obj: Optional[CQObject] = None,
    ) -> None:
        ...

    def __init__(
        self, inPlane="XY", origin=(0, 0, 0), obj=None,
    ):
        """
        make a workplane from a particular plane

        :param inPlane: the plane in which the workplane will be done
        :type inPlane: a Plane object, or a string in (XY|YZ|XZ|front|back|top|bottom|left|right)
        :param origin: the desired origin of the new workplane
        :type origin: a 3-tuple in global coordinates, or None to default to the origin
        :param obj: an object to use initially for the stack
        :type obj: a CAD primitive, or None to use the centerpoint of the plane as the initial
            stack value.
        :raises: ValueError if the provided plane is not a plane, or one of XY|YZ|XZ
        :return: A Workplane object, with coordinate system matching the supplied plane.

        The most common use is::

            s = Workplane("XY")

        After creation, the stack contains a single point, the origin of the underlying plane, and
        the *current point* is on the origin.
        """

        if isinstance(inPlane, Plane):
            tmpPlane = inPlane
        elif isinstance(inPlane, str):
            tmpPlane = Plane.named(inPlane, origin)
        elif isinstance(inPlane, (Vector, Location, Shape)):
            obj = inPlane
            tmpPlane = Plane.named("XY", origin)
        else:
            raise ValueError(
                "Provided value {} is not a valid work plane".format(inPlane)
            )

        self.plane = tmpPlane
        # Changed so that workplane has the center as the first item on the stack
        if obj:
            self.objects = [obj]
        else:
            self.objects = []

        self.parent = None
        self.ctx = CQContext()
        self._tag = None

    '''
    def __init__(self, obj: Optional[CQObject]) -> None:
        """
        Construct a new CadQuery (CQ) object that wraps a CAD primitive.

        :param obj: Object to Wrap.
        :type obj: A CAD Primitive ( wire,vertex,face,solid,edge )
        """
        self.objects = []
        self.ctx = CQContext()
        self.parent = None
        self._tag = None

        if obj:  # guarded because sometimes None for internal use
            self.objects.append(obj)
    
    def newObject(self, objlist: Sequence[CQObject]) -> "Workplane":
        """
        Make a new CQ object.

        :param objlist: The stack of objects to use
        :type objlist: a list of CAD primitives ( wire,face,edge,solid,vertex,etc )

        The parent of the new object will be set to the current object,
        to preserve the chain correctly.

        Custom plugins and subclasses should use this method to create new CQ objects
        correctly.
        """
        r = Workplane()  # create a completely blank one
        r.parent = self
        r.ctx = self.ctx  # context solid remains the same
        r.objects = list(objlist)
        return r
    '''

    def tag(self, name: str) -> "Workplane":
        """
        Tags the current CQ object for later reference.

        :param name: the name to tag this object with
        :type name: string
        :returns: self, a cq object with tag applied
        """
        self._tag = name
        return self

    def _collectProperty(self, propName: str) -> List[CQObject]:
        """
        Collects all of the values for propName,
        for all items on the stack.
        FreeCAD objects do not implement id correctly,
        so hashCode is used to ensure we don't add the same
        object multiple times.

        One weird use case is that the stack could have a solid reference object
        on it.  This is meant to be a reference to the most recently modified version
        of the context solid, whatever it is.
        """
        all = {}
        for o in self.objects:

            # tricky-- if an object is a compound of solids,
            # do not return all of the solids underneath-- typically
            # then we'll keep joining to ourself
            if (
                propName == "Solids"
                and isinstance(o, Solid)
                and o.ShapeType() == "Compound"
            ):
                for i in getattr(o, "Compounds")():
                    all[i.hashCode()] = i
            else:
                if hasattr(o, propName):
                    for i in getattr(o, propName)():
                        all[i.hashCode()] = i

        return list(all.values())

    def split(self, keepTop: bool = False, keepBottom: bool = False) -> "Workplane":
        """
            Splits a solid on the stack into two parts, optionally keeping the separate parts.

            :param boolean keepTop: True to keep the top, False or None to discard it
            :param boolean keepBottom: True to keep the bottom, False or None to discard it
            :raises: ValueError if keepTop and keepBottom are both false.
            :raises: ValueError if there is not a solid in the current stack or the parent chain
            :returns: CQ object with the desired objects on the stack.

            The most common operation splits a solid and keeps one half. This sample creates
            split bushing::

                #drill a hole in the side
                c = Workplane().box(1,1,1).faces(">Z").workplane().circle(0.25).cutThruAll()F
                #now cut it in half sideways
                c.faces(">Y").workplane(-0.5).split(keepTop=True)
        """

        solid = self.findSolid()

        if (not keepTop) and (not keepBottom):
            raise ValueError("You have to keep at least one half")

        maxDim = solid.BoundingBox().DiagonalLength * 10.0
        topCutBox = self.rect(maxDim, maxDim)._extrude(maxDim)
        bottomCutBox = self.rect(maxDim, maxDim)._extrude(-maxDim)

        top = solid.cut(bottomCutBox)
        bottom = solid.cut(topCutBox)

        if keepTop and keepBottom:
            # Put both on the stack, leave original unchanged.
            return self.newObject([top, bottom])
        else:
            # Put the one we are keeping on the stack, and also update the
            # context solidto the one we kept.
            if keepTop:
                return self.newObject([top])
            else:
                return self.newObject([bottom])

    @deprecate()
    def combineSolids(
        self, otherCQToCombine: Optional["Workplane"] = None
    ) -> "Workplane":
        """
        !!!DEPRECATED!!! use union()
        Combines all solids on the current stack, and any context object, together
        into a single object.

        After the operation, the returned solid is also the context solid.

        :param otherCQToCombine: another CadQuery to combine.
        :return: a cQ object with the resulting combined solid on the stack.

        Most of the time, both objects will contain a single solid, which is
        combined and returned on the stack of the new object.
        """
        # loop through current stack objects, and combine them
        toCombine = self.solids().vals()

        if otherCQToCombine:
            for obj in otherCQToCombine.solids().vals():
                toCombine.append(obj)

        if len(toCombine) < 1:
            raise ValueError("Cannot Combine: at least one solid required!")

        # get context solid and we don't want to find our own objects
        ctxSolid = self.findSolid(searchStack=False, searchParents=True)

        if ctxSolid is None:
            ctxSolid = toCombine.pop(0)

        # now combine them all. make sure to save a reference to the ctxSolid pointer!
        s = ctxSolid
        if toCombine:
            s = s.fuse(*toCombine)

        return self.newObject([s])

    def all(self) -> List["Workplane"]:
        """
        Return a list of all CQ objects on the stack.

        useful when you need to operate on the elements
        individually.

        Contrast with vals, which returns the underlying
        objects for all of the items on the stack
        """
        return [self.newObject([o]) for o in self.objects]

    def size(self) -> int:
        """
         Return the number of objects currently on the stack
        """
        return len(self.objects)

    def vals(self) -> List[CQObject]:
        """
        get the values in the current list

        :rtype: list of FreeCAD objects
        :returns: the values of the objects on the stack.

        Contrast with :py:meth:`all`, which returns CQ objects for all of the items on the stack
        """
        return self.objects

    @overload
    def add(self, obj: "Workplane") -> "Workplane":
        ...

    @overload
    def add(self, obj: CQObject) -> "Workplane":
        ...

    @overload
    def add(self, obj: Iterable[CQObject]) -> "Workplane":
        ...

    def add(self, obj):
        """
        Adds an object or a list of objects to the stack

        :param obj: an object to add
        :type obj: a CQ object, CAD primitive, or list of CAD primitives
        :return: a CQ object with the requested operation performed

        If an CQ object, the values of that object's stack are added. If a list of cad primitives,
        they are all added. If a single CAD primitive it is added

        Used in rare cases when you need to combine the results of several CQ results
        into a single CQ object. Shelling is one common example
        """
        if type(obj) == list:
            self.objects.extend(obj)
        elif type(obj) == CQ or type(obj) == Workplane:
            self.objects.extend(obj.objects)
        else:
            self.objects.append(obj)
        return self

    def val(self) -> CQObject:
        """
        Return the first value on the stack

        :return: the first value on the stack.
        :rtype: A CAD primitives
        """
        return self.objects[0] if self.objects else self.plane.origin

    def _getTagged(self, name: str) -> "Workplane":
        """
        Search the parent chain for a an object with tag == name.

        :param name: the tag to search for
        :type name: string
        :returns: the first CQ object in the parent chain with tag == name
        :raises: ValueError if no object tagged name in the chain
        """
        if self._tag == name:
            return self
        if self.parent is None:
            raise ValueError("No CQ object named {} in chain".format(name))
        else:
            return self.parent._getTagged(name)

    def toOCC(self) -> Any:
        """
        Directly returns the wrapped FreeCAD object to cut down on the amount of boiler plate code
        needed when rendering a model in FreeCAD's 3D view.
        :return: The wrapped FreeCAD object
        :rtype A FreeCAD object or a SolidReference
        """

        return self.val().wrapped

    @deprecate_kwarg("centerOption", "ProjectedOrigin")
    def workplane(
        self,
        offset: float = 0.0,
        invert: bool = False,
        centerOption: Literal[
            "CenterOfMass", "ProjectedOrigin", "CenterOfBoundBox"
        ] = "CenterOfMass",
        origin: Optional[VectorLike] = None,
    ) -> "Workplane":
        """
        Creates a new 2-D workplane, located relative to the first face on the stack.

        :param offset:  offset for the work plane in the Z direction. Default
        :param invert:  invert the Z direction from that of the face.
        :param centerOption: how local origin of workplane is determined.
        :param origin: origin for plane center, requires 'ProjectedOrigin' centerOption.
        :type offset: float or None=0.0
        :type invert: boolean or None=False
        :type centerOption: string or None='CenterOfMass'
        :type origin: Vector or None
        :rtype: Workplane object ( which is a subclass of CQ )

        The first element on the stack must be a face, a set of
        co-planar faces or a vertex.  If a vertex, then the parent
        item on the chain immediately before the vertex must be a
        face.

        The result will be a 2-d working plane
        with a new coordinate system set up as follows:

           * The origin will be located in the *center* of the
             face/faces, if a face/faces was selected. If a vertex was
             selected, the origin will be at the vertex, and located
             on the face. The centerOption paramter sets how the center is defined.
             Options are 'CenterOfMass', 'CenterOfBoundBox', or 'ProjectedOrigin'.
             'CenterOfMass' and 'CenterOfBoundBox' are in relation to the selected
             face/faces. 'ProjectedOrigin' uses the current planes origin by default
             or can be specified as an arbitrary point using the optional origin
             parameter.
           * The Z direction will be normal to the plane of the face,computed
             at the center point.
           * The X direction will be parallel to the x-y plane. If the workplane is  parallel to
             the global x-y plane, the x direction of the workplane will co-incide with the
             global x direction.

        Most commonly, the selected face will be planar, and the workplane lies in the same plane
        of the face ( IE, offset=0).  Occasionally, it is useful to define a face offset from
        an existing surface, and even more rarely to define a workplane based on a face that is
        not planar.

        To create a workplane without first having a face, use the Workplane() method.

        Future Enhancements:
          * Allow creating workplane from planar wires
          * Allow creating workplane based on an arbitrary point on a face, not just the center.
            For now you can work around by creating a workplane and then offsetting the center
            afterwards.
        """

        def _isCoPlanar(f0, f1):
            """Test if two faces are on the same plane."""
            p0 = f0.Center()
            p1 = f1.Center()
            n0 = f0.normalAt()
            n1 = f1.normalAt()

            # test normals (direction of planes)
            if not (
                (abs(n0.x - n1.x) < self.ctx.tolerance)
                or (abs(n0.y - n1.y) < self.ctx.tolerance)
                or (abs(n0.z - n1.z) < self.ctx.tolerance)
            ):
                return False

            # test if p1 is on the plane of f0 (offset of planes)
            return abs(n0.dot(p0.sub(p1)) < self.ctx.tolerance)

        def _computeXdir(normal):
            """
            Figures out the X direction based on the given normal.
            :param :normal The direction that's normal to the plane.
            :type :normal A Vector
            :return A vector representing the X direction.
            """
            xd = Vector(0, 0, 1).cross(normal)
            if xd.Length < self.ctx.tolerance:
                # this face is parallel with the x-y plane, so choose x to be in global coordinates
                xd = Vector(1, 0, 0)
            return xd

        if centerOption not in {"CenterOfMass", "ProjectedOrigin", "CenterOfBoundBox"}:
            raise ValueError("Undefined centerOption value provided.")

        if len(self.objects) > 1:
            objs: List[Face] = [o for o in self.objects if isinstance(o, Face)]

            if not all(o.geomType() in ("PLANE", "CIRCLE") for o in objs) or len(
                objs
            ) < len(self.objects):
                raise ValueError(
                    "If multiple objects selected, they all must be planar faces."
                )

            # are all faces co-planar with each other?
            if not all(_isCoPlanar(self.objects[0], f) for f in self.objects[1:]):
                raise ValueError("Selected faces must be co-planar.")

            if centerOption in {"CenterOfMass", "ProjectedOrigin"}:
                center = Shape.CombinedCenter(self.objects)
            elif centerOption == "CenterOfBoundBox":
                center = Shape.CombinedCenterOfBoundBox(self.objects)

            normal = objs[0].normalAt()
            xDir = _computeXdir(normal)

        else:
            obj = self.val()

            if isinstance(obj, Face):
                if centerOption in {"CenterOfMass", "ProjectedOrigin"}:
                    center = obj.Center()
                elif centerOption == "CenterOfBoundBox":
                    center = obj.CenterOfBoundBox()
                normal = obj.normalAt(center)
                xDir = _computeXdir(normal)
            elif isinstance(obj, (Shape, Vector)):
                if centerOption in {"CenterOfMass", "ProjectedOrigin"}:
                    center = obj.Center()
                elif centerOption == "CenterOfBoundBox":
                    center = (
                        obj.CenterOfBoundBox()
                        if isinstance(obj, Shape)
                        else obj.Center()
                    )
                normal = self.plane.zDir
                xDir = self.plane.xDir
            else:
                raise ValueError("Needs a face or a vertex or point on a work plane")

        # update center to projected origin if desired
        if centerOption == "ProjectedOrigin":
            orig: Vector
            if origin is None:
                orig = self.plane.origin
            elif isinstance(origin, tuple):
                orig = Vector(origin)
            else:
                orig = origin

            center = orig.projectToPlane(Plane(center, xDir, normal))

        # invert if requested
        if invert:
            normal = normal.multiply(-1.0)

        # offset origin if desired
        offsetVector = normal.normalized().multiply(offset)
        offsetCenter = center.add(offsetVector)

        # make the new workplane
        plane = Plane(offsetCenter, xDir, normal)
        s = Workplane(plane)
        s.parent = self
        s.ctx = self.ctx

        # a new workplane has the center of the workplane on the stack
        return s

    def copyWorkplane(self, obj: "Workplane") -> "Workplane":
        """
        Copies the workplane from obj.

        :param obj: an object to copy the workplane from
        :type obj: a CQ object
        :returns: a CQ object with obj's workplane
        """
        out = Workplane(obj.plane)
        out.parent = self
        out.ctx = self.ctx
        return out

    def workplaneFromTagged(self, name: str) -> "Workplane":
        """
        Copies the workplane from a tagged parent.

        :param name: tag to search for
        :type name: string
        :returns: a CQ object with name's workplane
        """
        tagged = self._getTagged(name)
        out = self.copyWorkplane(tagged)
        return out

    def first(self) -> "Workplane":
        """
        Return the first item on the stack
        :returns: the first item on the stack.
        :rtype: a CQ object
        """
        return self.newObject(self.objects[0:1])

    def item(self, i: int) -> "Workplane":
        """

        Return the ith item on the stack.
        :rtype: a CQ object
        """
        return self.newObject([self.objects[i]])

    def last(self) -> "Workplane":
        """
        Return the last item on the stack.
        :rtype: a CQ object
        """
        return self.newObject([self.objects[-1]])

    def end(self) -> "Workplane":
        """
        Return the parent of this CQ element
        :rtype: a CQ object
        :raises: ValueError if there are no more parents in the chain.

        For example::

            CQ(obj).faces("+Z").vertices().end()

        will return the same as::

            CQ(obj).faces("+Z")
        """
        if self.parent:
            return self.parent
        else:
            raise ValueError("Cannot End the chain-- no parents!")

    def _findType(self, types, searchStack=True, searchParents=True):

        if searchStack:
            rv = [s for s in self.objects if isinstance(s, types)]
            if rv and types == (Solid, Compound):
                return Compound.makeCompound(rv)
            elif rv:
                return rv[0]

        if searchParents and self.parent is not None:
            return self.parent._findType(types, searchStack=True, searchParents=True)

        return None

    def findSolid(
        self, searchStack: bool = True, searchParents: bool = True
    ) -> Union[Solid, Compound]:
        """
        Finds the first solid object in the chain, searching from the current node
        backwards through parents until one is found.

        :param searchStack: should objects on the stack be searched first.
        :param searchParents: should parents be searched?
        :raises: ValueError if no solid is found in the current object or its parents,
            and errorOnEmpty is True

        This function is very important for chains that are modifying a single parent object,
        most often a solid.

        Most of the time, a chain defines or selects a solid, and then modifies it using workplanes
        or other operations.

        Plugin Developers should make use of this method to find the solid that should be modified,
        if the plugin implements a unary operation, or if the operation will automatically merge its
        results with an object already on the stack.
        """

        return self._findType((Solid, Compound), searchStack, searchParents)

    def findFace(self, searchStack: bool = True, searchParents: bool = True) -> Face:
        """
        Finds the first face object in the chain, searching from the current node
        backwards through parents until one is found.

        :param searchStack: should objects on the stack be searched first.
        :param searchParents: should parents be searched?
        :raises: ValueError if no face is found in the current object or its parents,
            and errorOnEmpty is True
        """

        return self._findType(Face, searchStack, searchParents)

    def _selectObjects(
        self,
        objType: Any,
        selector: Optional[Selector] = None,
        tag: Optional[str] = None,
    ) -> "Workplane":
        """
            Filters objects of the selected type with the specified selector,and returns results

            :param objType: the type of object we are searching for
            :type objType: string: (Vertex|Edge|Wire|Solid|Shell|Compound|CompSolid)
            :param tag: if set, search the tagged CQ object instead of self
            :type tag: string
            :return: a CQ object with the selected objects on the stack.

            **Implementation Note**: This is the base implementation of the vertices,edges,faces,
            solids,shells, and other similar selector methods.  It is a useful extension point for
            plugin developers to make other selector methods.
        """
        cq_obj = self._getTagged(tag) if tag else self
        # A single list of all faces from all objects on the stack
        toReturn = cq_obj._collectProperty(objType)

        selectorObj: Selector
        if selector:
            if isinstance(selector, str):
                selectorObj = selectors.StringSyntaxSelector(selector)
            else:
                selectorObj = selector
            toReturn = selectorObj.filter(toReturn)

        return self.newObject(toReturn)

    def vertices(
        self, selector: Optional[Selector] = None, tag: Optional[str] = None
    ) -> "Workplane":
        """
        Select the vertices of objects on the stack, optionally filtering the selection. If there
        are multiple objects on the stack, the vertices of all objects are collected and a list of
        all the distinct vertices is returned.

        :param selector:
        :type selector:  None, a Selector object, or a string selector expression.
        :param tag: if set, search the tagged CQ object instead of self
        :type tag: string
        :return: a CQ object who's stack contains  the *distinct* vertices of *all* objects on the
           current stack, after being filtered by the selector, if provided

        If there are no vertices for any objects on the current stack, an empty CQ object
        is returned

        The typical use is to select the vertices of a single object on the stack. For example::

           Workplane().box(1,1,1).faces("+Z").vertices().size()

        returns 4, because the topmost face of cube will contain four vertices. While this::

           Workplane().box(1,1,1).faces().vertices().size()

        returns 8, because a cube has a total of 8 vertices

        **Note** Circles are peculiar, they have a single vertex at the center!

        :py:class:`StringSyntaxSelector`

        """
        return self._selectObjects("Vertices", selector, tag)

    def faces(
        self, selector: Optional[Selector] = None, tag: Optional[str] = None
    ) -> "Workplane":
        """
        Select the faces of objects on the stack, optionally filtering the selection. If there are
        multiple objects on the stack, the faces of all objects are collected and a list of all the
        distinct faces is returned.

        :param selector: A selector
        :type selector:  None, a Selector object, or a string selector expression.
        :param tag: if set, search the tagged CQ object instead of self
        :type tag: string
        :return: a CQ object who's stack contains all of the *distinct* faces of *all* objects on
            the current stack, filtered by the provided selector.

        If there are no vertices for any objects on the current stack, an empty CQ object
        is returned.

        The typical use is to select the faces of a single object on the stack. For example::

           CQ(aCube).faces("+Z").size()

        returns 1, because a cube has one face with a normal in the +Z direction. Similarly::

           CQ(aCube).faces().size()

        returns 6, because a cube has a total of 6 faces, And::

            CQ(aCube).faces("|Z").size()

        returns 2, because a cube has 2 faces having normals parallel to the z direction

        See more about selectors HERE
        """
        return self._selectObjects("Faces", selector, tag)

    def edges(
        self, selector: Optional[Selector] = None, tag: Optional[str] = None
    ) -> "Workplane":
        """
        Select the edges of objects on the stack, optionally filtering the selection. If there are
        multiple objects on the stack, the edges of all objects are collected and a list of all the
        distinct edges is returned.

        :param selector: A selector
        :type selector:  None, a Selector object, or a string selector expression.
        :param tag: if set, search the tagged CQ object instead of self
        :type tag: string
        :return: a CQ object who's stack contains all of the *distinct* edges of *all* objects on
            the current stack, filtered by the provided selector.

        If there are no edges for any objects on the current stack, an empty CQ object is returned

        The typical use is to select the edges of a single object on the stack. For example::

           CQ(aCube).faces("+Z").edges().size()

        returns 4, because a cube has one face with a normal in the +Z direction. Similarly::

           CQ(aCube).edges().size()

        returns 12, because a cube has a total of 12 edges, And::

            CQ(aCube).edges("|Z").size()

        returns 4, because a cube has 4 edges parallel to the z direction

        See more about selectors HERE
        """
        return self._selectObjects("Edges", selector, tag)

    def wires(
        self, selector: Optional[Selector] = None, tag: Optional[str] = None
    ) -> "Workplane":
        """
        Select the wires of objects on the stack, optionally filtering the selection. If there are
        multiple objects on the stack, the wires of all objects are collected and a list of all the
        distinct wires is returned.

        :param selector: A selector
        :type selector:  None, a Selector object, or a string selector expression.
        :param tag: if set, search the tagged CQ object instead of self
        :type tag: string
        :return: a CQ object who's stack contains all of the *distinct* wires of *all* objects on
            the current stack, filtered by the provided selector.

        If there are no wires for any objects on the current stack, an empty CQ object is returned

        The typical use is to select the wires of a single object on the stack. For example::

           CQ(aCube).faces("+Z").wires().size()

        returns 1, because a face typically only has one outer wire

        See more about selectors HERE
        """
        return self._selectObjects("Wires", selector, tag)

    def solids(
        self, selector: Optional[Selector] = None, tag: Optional[str] = None
    ) -> "Workplane":
        """
        Select the solids of objects on the stack, optionally filtering the selection. If there are
        multiple objects on the stack, the solids of all objects are collected and a list of all the
        distinct solids is returned.

        :param selector: A selector
        :type selector:  None, a Selector object, or a string selector expression.
        :param tag: if set, search the tagged CQ object instead of self
        :type tag: string
        :return: a CQ object who's stack contains all of the *distinct* solids of *all* objects on
            the current stack, filtered by the provided selector.

        If there are no solids for any objects on the current stack, an empty CQ object is returned

        The typical use is to select the  a single object on the stack. For example::

           CQ(aCube).solids().size()

        returns 1, because a cube consists of one solid.

        It is possible for single CQ object ( or even a single CAD primitive ) to contain
        multiple solids.

        See more about selectors HERE
        """
        return self._selectObjects("Solids", selector, tag)

    def shells(
        self, selector: Optional[Selector] = None, tag: Optional[str] = None
    ) -> "Workplane":
        """
        Select the shells of objects on the stack, optionally filtering the selection. If there are
        multiple objects on the stack, the shells of all objects are collected and a list of all the
        distinct shells is returned.

        :param selector: A selector
        :type selector:  None, a Selector object, or a string selector expression.
        :param tag: if set, search the tagged CQ object instead of self
        :type tag: string
        :return: a CQ object who's stack contains all of the *distinct* solids of *all* objects on
            the current stack, filtered by the provided selector.

        If there are no shells for any objects on the current stack, an empty CQ object is returned

        Most solids will have a single shell, which represents the outer surface. A shell will
        typically be composed of multiple faces.

        See more about selectors HERE
        """
        return self._selectObjects("Shells", selector, tag)

    def compounds(
        self, selector: Optional[Selector] = None, tag: Optional[str] = None
    ) -> "Workplane":
        """
        Select compounds on the stack, optionally filtering the selection. If there are multiple
        objects on the stack, they are collected and a list of all the distinct compounds
        is returned.

        :param selector: A selector
        :type selector:  None, a Selector object, or a string selector expression.
        :param tag: if set, search the tagged CQ object instead of self
        :type tag: string
        :return: a CQ object who's stack contains all of the *distinct* solids of *all* objects on
            the current stack, filtered by the provided selector.

        A compound contains multiple CAD primitives that resulted from a single operation, such as
        a union, cut, split, or fillet.  Compounds can contain multiple edges, wires, or solids.

        See more about selectors HERE
        """
        return self._selectObjects("Compounds", selector, tag)

    def toSvg(self, opts: Any = None) -> str:
        """
        Returns svg text that represents the first item on the stack.

        for testing purposes.

        :param opts: svg formatting options
        :type opts: dictionary, width and height
        :return: a string that contains SVG that represents this item.
        """
        return exporters.getSVG(self.val(), opts)

    def exportSvg(self, fileName: str) -> None:
        """
        Exports the first item on the stack as an SVG file

        For testing purposes mainly.

        :param fileName: the filename to export
        :type fileName: String, absolute path to the file
        """
        exporters.exportSVG(self, fileName)

    def rotateAboutCenter(
        self, axisEndPoint: VectorLike, angleDegrees: float
    ) -> "Workplane":
        """
        Rotates all items on the stack by the specified angle, about the specified axis

        The center of rotation is a vector starting at the center of the object on the stack,
        and ended at the specified point.

        :param axisEndPoint: the second point of axis of rotation
        :type axisEndPoint: a three-tuple in global coordinates
        :param angleDegrees: the rotation angle, in degrees
        :type angleDegrees: float
        :returns: a CQ object, with all items rotated.

        WARNING: This version returns the same cq object instead of a new one-- the
        old object is not accessible.

        Future Enhancements:
            * A version of this method that returns a transformed copy, rather than modifying
              the originals
            * This method doesnt expose a very good interface, because the axis of rotation
              could be inconsistent between multiple objects.  This is because the beginning
              of the axis is variable, while the end is fixed. This is fine when operating on
              one object, but is not cool for multiple.
        """

        # center point is the first point in the vector
        endVec = Vector(axisEndPoint)

        def _rot(obj):
            startPt = obj.Center()
            endPt = startPt + endVec
            return obj.rotate(startPt, endPt, angleDegrees)

        return self.each(_rot, False)

    def rotate(
        self, axisStartPoint: VectorLike, axisEndPoint: VectorLike, angleDegrees: float
    ) -> "Workplane":
        """
        Returns a copy of all of the items on the stack rotated through and angle around the axis
        of rotation.

        :param axisStartPoint: The first point of the axis of rotation
        :type axisStartPoint: a 3-tuple of floats
        :type axisEndPoint: The second point of the axis of rotation
        :type axisEndPoint: a 3-tuple of floats
        :param angleDegrees: the rotation angle, in degrees
        :type angleDegrees: float
        :returns: a CQ object
        """
        return self.newObject(
            [
                o.rotate(axisStartPoint, axisEndPoint, angleDegrees)
                if isinstance(o, Shape)
                else o
                for o in self.objects
            ]
        )

    def mirror(self, mirrorPlane="XY", basePointVector=(0, 0, 0)):
        """
        Mirror a single CQ object. This operation is the same as in the FreeCAD PartWB's mirroring

        :param mirrorPlane: the plane to mirror about
        :type mirrorPlane: string, one of "XY", "YX", "XZ", "ZX", "YZ", "ZY" the planes
        :param basePointVector: the base point to mirror about
        :type basePointVector: tuple
        """
        newS = self.newObject([self.objects[0].mirror(mirrorPlane, basePointVector)])
        return newS.first()

    def translate(self, vec: VectorLike) -> "Workplane":
        """
        Returns a copy of all of the items on the stack moved by the specified translation vector.

        :param tupleDistance: distance to move, in global coordinates
        :type  tupleDistance: a 3-tuple of float
        :returns: a CQ object
        """
        return self.newObject(
            [o.translate(vec) if isinstance(o, Shape) else o for o in self.objects]
        )

    def shell(self, thickness: float) -> "Workplane":
        """
        Remove the selected faces to create a shell of the specified thickness.

        To shell, first create a solid, and *in the same chain* select the faces you wish to remove.

        :param thickness: a positive float, representing the thickness of the desired shell.
            Negative values shell inwards, positive values shell outwards.
        :raises: ValueError if the current stack contains objects that are not faces of a solid
             further up in the chain.
        :returns: a CQ object with the resulting shelled solid selected.

        This example will create a hollowed out unit cube, where the top most face is open,
        and all other walls are 0.2 units thick::

            Workplane().box(1,1,1).faces("+Z").shell(0.2)

        Shelling is one of the cases where you may need to use the add method to select several
        faces. For example, this example creates a 3-walled corner, by removing three faces
        of a cube::

            s = Workplane().box(1,1,1)
            s1 = s.faces("+Z")
            s1.add(s.faces("+Y")).add(s.faces("+X"))
            self.saveModel(s1.shell(0.2))

        This fairly yucky syntax for selecting multiple faces is planned for improvement

        **Note**:  When sharp edges are shelled inwards, they remain sharp corners, but **outward**
        shells are automatically filleted, because an outward offset from a corner generates
        a radius.


        Future Enhancements:
            Better selectors to make it easier to select multiple faces
        """
        solidRef = self.findSolid()

        for f in self.objects:
            if type(f) != Face:
                raise ValueError("Shelling requires that faces be selected")

        s = solidRef.shell(self.objects, thickness)
        return self.newObject([s])

    def fillet(self, radius: float) -> "Workplane":
        """
        Fillets a solid on the selected edges.

        The edges on the stack are filleted. The solid to which the edges belong must be in the
        parent chain of the selected edges.

        :param radius: the radius of the fillet, must be > zero
        :type radius: positive float
        :raises: ValueError if at least one edge is not selected
        :raises: ValueError if the solid containing the edge is not in the chain
        :returns: cq object with the resulting solid selected.

        This example will create a unit cube, with the top edges filleted::

            s = Workplane().box(1,1,1).faces("+Z").edges().fillet(0.1)
        """
        # TODO: we will need much better edge selectors for this to work
        # TODO: ensure that edges selected actually belong to the solid in the chain, otherwise,
        # TODO: we segfault

        solid = self.findSolid()

        edgeList = self.edges().vals()
        if len(edgeList) < 1:
            raise ValueError("Fillets requires that edges be selected")

        s = solid.fillet(radius, edgeList)
        return self.newObject([s.clean()])

    def chamfer(self, length: float, length2: Optional[float] = None) -> "Workplane":
        """
        Chamfers a solid on the selected edges.

        The edges on the stack are chamfered. The solid to which the
        edges belong must be in the parent chain of the selected
        edges.

        Optional parameter `length2` can be supplied with a different
        value than `length` for a chamfer that is shorter on one side
        longer on the other side.

        :param length: the length of the fillet, must be greater than zero
        :param length2: optional parameter for asymmetrical chamfer
        :type length: positive float
        :type length2: positive float
        :raises: ValueError if at least one edge is not selected
        :raises: ValueError if the solid containing the edge is not in the chain
        :returns: cq object with the resulting solid selected.

        This example will create a unit cube, with the top edges chamfered::

            s = Workplane("XY").box(1,1,1).faces("+Z").chamfer(0.1)

        This example will create chamfers longer on the sides::

            s = Workplane("XY").box(1,1,1).faces("+Z").chamfer(0.2, 0.1)
        """
        solid = self.findSolid()

        edgeList = self.edges().vals()
        if len(edgeList) < 1:
            raise ValueError("Chamfer requires that edges be selected")

        s = solid.chamfer(length, length2, edgeList)

        return self.newObject([s])

    def transformed(
        self, rotate: VectorLike = (0, 0, 0), offset: VectorLike = (0, 0, 0)
    ) -> "Workplane":
        """
        Create a new workplane based on the current one.
        The origin of the new plane is located at the existing origin+offset vector, where offset is
        given in coordinates local to the current plane
        The new plane is rotated through the angles specified by the components of the rotation
        vector.
        :param rotate: 3-tuple of angles to rotate, in degrees relative to work plane coordinates
        :param offset: 3-tuple to offset the new plane, in local work plane coordinates
        :return: a new work plane, transformed as requested
        """

        # old api accepted a vector, so we'll check for that.
        if isinstance(rotate, Vector):
            rotate = rotate.toTuple()

        if isinstance(offset, Vector):
            offset = offset.toTuple()

        p = self.plane.rotated(rotate)
        p.origin = self.plane.toWorldCoords(offset)
        ns = self.newObject([p.origin])
        ns.plane = p

        return ns

    def newObject(self, objlist: Iterable[CQObject]) -> "Workplane":
        """
        Create a new workplane object from this one.

        Overrides CQ.newObject, and should be used by extensions, plugins, and
        subclasses to create new objects.

        :param objlist: new objects to put on the stack
        :type objlist: a list of CAD primitives
        :return: a new Workplane object with the current workplane as a parent.
        """

        # copy the current state to the new object
        ns = Workplane()
        ns.plane = copy(self.plane)
        ns.parent = self
        ns.objects = list(objlist)
        ns.ctx = self.ctx
        return ns

    def _findFromPoint(self, useLocalCoords: bool = False) -> Vector:
        """
        Finds the start point for an operation when an existing point
        is implied.  Examples include 2d operations such as lineTo,
        which allows specifying the end point, and implicitly use the
        end of the previous line as the starting point

        :return: a Vector representing the point to use, or none if
        such a point is not available.

        :param useLocalCoords: selects whether the point is returned
        in local coordinates or global coordinates.

        The algorithm is this:
            * If an Edge is on the stack, its end point is used.yp
            * if a vector is on the stack, it is used

        WARNING: only the last object on the stack is used.

        NOTE:
        """
        obj = self.objects[-1] if self.objects else self.plane.origin

        if isinstance(obj, Edge):
            p = obj.endPoint()
        elif isinstance(obj, Vector):
            p = obj
        else:
            raise RuntimeError("Cannot convert object type '%s' to vector " % type(obj))

        if useLocalCoords:
            return self.plane.toLocalCoords(p)
        else:
            return p

    def _findFromEdge(self, useLocalCoords: bool = False) -> Edge:
        """
        Finds the previous edge for an operation that needs it, similar to
        method _findFromPoint. Examples include tangentArcPoint.

        :param useLocalCoords: selects whether the point is returned
        in local coordinates or global coordinates.
        :return: an Edge
        """
        obj = self.objects[-1] if self.objects else self.plane.origin

        if not isinstance(obj, Edge):
            raise RuntimeError(
                "Previous Edge requested, but the previous object was of "
                + f"type {type(obj)}, not an Edge."
            )

        rv: Edge = obj

        if useLocalCoords:
            rv = self.plane.toLocalCoords(rv)

        return rv

    def rarray(
        self,
        xSpacing: float,
        ySpacing: float,
        xCount: int,
        yCount: int,
        center: bool = True,
    ) -> "Workplane":
        """
        Creates an array of points and pushes them onto the stack.
        If you want to position the array at another point, create another workplane
        that is shifted to the position you would like to use as a reference

        :param xSpacing: spacing between points in the x direction ( must be > 0)
        :param ySpacing: spacing between points in the y direction ( must be > 0)
        :param xCount: number of points ( > 0 )
        :param yCount: number of points ( > 0 )
        :param center: if true, the array will be centered at the center of the workplane. if
            false, the lower left corner will be at the center of the work plane
        """

        if xSpacing < 1 or ySpacing < 1 or xCount < 1 or yCount < 1:
            raise ValueError("Spacing and count must be > 0 ")

        lpoints = []  # coordinates relative to bottom left point
        for x in range(xCount):
            for y in range(yCount):
                lpoints.append((xSpacing * x, ySpacing * y))

        # shift points down and left relative to origin if requested
        if center:
            xc = xSpacing * (xCount - 1) * 0.5
            yc = ySpacing * (yCount - 1) * 0.5
            cpoints = []
            for p in lpoints:
                cpoints.append((p[0] - xc, p[1] - yc))
            lpoints = list(cpoints)

        return self.pushPoints(lpoints)

    def polarArray(
        self,
        radius: float,
        startAngle: float,
        angle: float,
        count: int,
        fill: bool = True,
    ) -> "Workplane":
        """
        Creates an polar array of points and pushes them onto the stack.
        The 0 degree reference angle is located along the local X-axis.

        :param radius: Radius of the array.
        :param startAngle: Starting angle (degrees) of array. 0 degrees is
            situated along local X-axis.
        :param angle: The angle (degrees) to fill with elements. A positive
            value will fill in the counter-clockwise direction. If fill is
            false, angle is the angle between elements.
        :param count: Number of elements in array. ( > 0 )
        """

        if count <= 0:
            raise ValueError("No elements in array")

        # First element at start angle, convert to cartesian coords
        x = radius * math.cos(math.radians(startAngle))
        y = radius * math.sin(math.radians(startAngle))
        points = [(x, y)]

        # Calculate angle between elements
        if fill:
            if angle % 360 == 0:
                angle = angle / count
            elif count > 1:
                # Inclusive start and end
                angle = angle / (count - 1)

        # Add additional elements
        for i in range(1, count):
            phi = math.radians(startAngle + (angle * i))
            x = radius * math.cos(phi)
            y = radius * math.sin(phi)
            points.append((x, y))

        return self.pushPoints(points)

    def pushPoints(self, pntList: Iterable[Union[VectorLike, Location]]) -> "Workplane":
        """
        Pushes a list of points onto the stack as vertices.
        The points are in the 2-d coordinate space of the workplane face

        :param pntList: a list of points to push onto the stack
        :type pntList: list of 2-tuples, in *local* coordinates
        :return: a new workplane with the desired points on the stack.

        A common use is to provide a list of points for a subsequent operation, such as creating
        circles or holes. This example creates a cube, and then drills three holes through it,
        based on three points::

            s = Workplane().box(1,1,1).faces(">Z").workplane().\
                pushPoints([(-0.3,0.3),(0.3,0.3),(0,0)])
            body = s.circle(0.05).cutThruAll()

        Here the circle function operates on all three points, and is then extruded to create three
        holes. See :py:meth:`circle` for how it works.
        """
        vecs = []
        for pnt in pntList:
            vec = self.plane.toWorldCoords(pnt)
            vecs.append(vec)

        return self.newObject(vecs)

    def center(self, x: float, y: float) -> "Workplane":
        """
        Shift local coordinates to the specified location.

        The location is specified in terms of local coordinates.

        :param float x: the new x location
        :param float y: the new y location
        :returns: the workplane object, with the center adjusted.

        The current point is set to the new center.
        This method is useful to adjust the center point after it has been created automatically on
        a face, but not where you'd like it to be.

        In this example, we adjust the workplane center to be at the corner of a cube, instead of
        the center of a face, which is the default::

            #this workplane is centered at x=0.5,y=0.5, the center of the upper face
            s = Workplane().box(1,1,1).faces(">Z").workplane()

            s = s.center(-0.5,-0.5) # move the center to the corner
            t = s.circle(0.25).extrude(0.2)
            assert ( t.faces().size() == 9 ) # a cube with a cylindrical nub at the top right corner

        The result is a cube with a round boss on the corner
        """
        "Shift local coordinates to the specified location, according to current coordinates"
        new_origin = self.plane.toWorldCoords((x, y))
        n = self.newObject([new_origin])
        n.plane.setOrigin2d(x, y)
        return n

    def lineTo(self, x: float, y: float, forConstruction: bool = False) -> "Workplane":
        """
        Make a line from the current point to the provided point

        :param float x: the x point, in workplane plane coordinates
        :param float y: the y point, in workplane plane coordinates
        :return: the Workplane object with the current point at the end of the new line

        see :py:meth:`line` if you want to use relative dimensions to make a line instead.
        """
        startPoint = self._findFromPoint(False)

        endPoint = self.plane.toWorldCoords((x, y))

        p = Edge.makeLine(startPoint, endPoint)

        if not forConstruction:
            self._addPendingEdge(p)

        return self.newObject([p])

    # line a specified incremental amount from current point
    def line(
        self, xDist: float, yDist: float, forConstruction: bool = False
    ) -> "Workplane":
        """
        Make a line from the current point to the provided point, using
        dimensions relative to the current point

        :param float xDist: x distance from current point
        :param float yDist: y distance from current point
        :return: the workplane object with the current point at the end of the new line

        see :py:meth:`lineTo` if you want to use absolute coordinates to make a line instead.
        """
        p = self._findFromPoint(True)  # return local coordinates
        return self.lineTo(p.x + xDist, yDist + p.y, forConstruction)

    def vLine(self, distance: float, forConstruction: bool = False) -> "Workplane":
        """
        Make a vertical line from the current point the provided distance

        :param float distance: (y) distance from current point
        :return: the workplane object with the current point at the end of the new line
        """
        return self.line(0, distance, forConstruction)

    def hLine(self, distance: float, forConstruction: bool = False) -> "Workplane":
        """
        Make a horizontal line from the current point the provided distance

        :param float distance: (x) distance from current point
        :return: the Workplane object with the current point at the end of the new line
        """
        return self.line(distance, 0, forConstruction)

    def vLineTo(self, yCoord: float, forConstruction: bool = False) -> "Workplane":
        """
        Make a vertical line from the current point to the provided y coordinate.

        Useful if it is more convenient to specify the end location rather than distance,
        as in :py:meth:`vLine`

        :param float yCoord: y coordinate for the end of the line
        :return: the Workplane object with the current point at the end of the new line
        """
        p = self._findFromPoint(True)
        return self.lineTo(p.x, yCoord, forConstruction)

    def hLineTo(self, xCoord: float, forConstruction: bool = False) -> "Workplane":
        """
        Make a horizontal line from the current point to the provided x coordinate.

        Useful if it is more convenient to specify the end location rather than distance,
        as in :py:meth:`hLine`

        :param float xCoord: x coordinate for the end of the line
        :return: the Workplane object with the current point at the end of the new line
        """
        p = self._findFromPoint(True)
        return self.lineTo(xCoord, p.y, forConstruction)

    def polarLine(
        self, distance: float, angle: float, forConstruction: bool = False
    ) -> "Workplane":
        """
        Make a line of the given length, at the given angle from the current point

        :param float distance: distance of the end of the line from the current point
        :param float angle: angle of the vector to the end of the line with the x-axis
        :return: the Workplane object with the current point at the end of the new line
       """
        x = math.cos(math.radians(angle)) * distance
        y = math.sin(math.radians(angle)) * distance

        return self.line(x, y, forConstruction)

    def polarLineTo(
        self, distance: float, angle: float, forConstruction: bool = False
    ) -> "Workplane":
        """
        Make a line from the current point to the given polar co-ordinates

        Useful if it is more convenient to specify the end location rather than
        the distance and angle from the current point

        :param float distance: distance of the end of the line from the origin
        :param float angle: angle of the vector to the end of the line with the x-axis
        :return: the Workplane object with the current point at the end of the new line
        """
        x = math.cos(math.radians(angle)) * distance
        y = math.sin(math.radians(angle)) * distance

        return self.lineTo(x, y, forConstruction)

    # absolute move in current plane, not drawing
    def moveTo(self, x: float = 0, y: float = 0) -> "Workplane":
        """
        Move to the specified point, without drawing.

        :param x: desired x location, in local coordinates
        :type x: float, or none for zero
        :param y: desired y location, in local coordinates
        :type y: float, or none for zero.

        Not to be confused with :py:meth:`center`, which moves the center of the entire
        workplane, this method only moves the current point ( and therefore does not affect objects
        already drawn ).

        See :py:meth:`move` to do the same thing but using relative dimensions
        """
        newCenter = Vector(x, y, 0)
        return self.newObject([self.plane.toWorldCoords(newCenter)])

    # relative move in current plane, not drawing
    def move(self, xDist: float = 0, yDist: float = 0) -> "Workplane":
        """
        Move the specified distance from the current point, without drawing.

        :param xDist: desired x distance, in local coordinates
        :type xDist: float, or none for zero
        :param yDist: desired y distance, in local coordinates
        :type yDist: float, or none for zero.

        Not to be confused with :py:meth:`center`, which moves the center of the entire
        workplane, this method only moves the current point ( and therefore does not affect objects
        already drawn ).

        See :py:meth:`moveTo` to do the same thing but using absolute coordinates
        """
        p = self._findFromPoint(True)
        newCenter = p + Vector(xDist, yDist, 0)
        return self.newObject([self.plane.toWorldCoords(newCenter)])

    def slot2D(self, length: float, diameter: float, angle: float = 0) -> "Workplane":
        """
        Creates a rounded slot for each point on the stack.

        :param diameter: desired diameter, or width, of slot
        :param length: desired end to end length of slot
        :param angle: angle of slot in degrees, with 0 being along x-axis
        :return: a new CQ object with the created wires on the stack

        Can be used to create arrays of slots, such as in cooling applications:

        result = cq.Workplane("XY").box(10,25,1).rarray(1,2,1,10).slot2D(8,1,0).cutThruAll()
        """

        radius = diameter / 2

        p1 = Vector((-length / 2) + radius, diameter / 2)
        p2 = p1 + Vector(length - diameter, 0)
        p3 = p1 + Vector(length - diameter, -diameter)
        p4 = p1 + Vector(0, -diameter)
        arc1 = p2 + Vector(radius, -radius)
        arc2 = p4 + Vector(-radius, radius)

        edges = [(Edge.makeLine(p1, p2))]
        edges.append(Edge.makeThreePointArc(p2, arc1, p3))
        edges.append(Edge.makeLine(p3, p4))
        edges.append(Edge.makeThreePointArc(p4, arc2, p1))

        slot = Wire.assembleEdges(edges)
        slot = slot.rotate(Vector(), Vector(0, 0, 1), angle)

        return self.eachpoint(lambda loc: slot.moved(loc), True)

    def spline(
        self,
        listOfXYTuple: Iterable[VectorLike],
        tangents: Optional[Sequence[VectorLike]] = None,
        periodic: bool = False,
        forConstruction: bool = False,
        includeCurrent: bool = False,
        makeWire: bool = False,
    ) -> "Workplane":
        """
        Create a spline interpolated through the provided points.

        :param listOfXYTuple: points to interpolate through
        :type listOfXYTuple: list of 2-tuple
        :param tangents: tuple of Vectors specifying start and finish tangent
        :param periodic: creation of periodic curves
        :param includeCurrent: use current point as a starting point of the curve
        :param makeWire: convert the resulting spline edge to a wire
        :return: a Workplane object with the current point at the end of the spline

        The spline will begin at the current point, and
        end with the last point in the XY tuple list

        This example creates a block with a spline for one side::

            s = Workplane(Plane.XY())
            sPnts = [
                (2.75,1.5),
                (2.5,1.75),
                (2.0,1.5),
                (1.5,1.0),
                (1.0,1.25),
                (0.5,1.0),
                (0,1.0)
            ]
            r = s.lineTo(3.0,0).lineTo(3.0,1.0).spline(sPnts).close()
            r = r.extrude(0.5)

        *WARNING*  It is fairly easy to create a list of points
        that cannot be correctly interpreted as a spline.

        Future Enhancements:
          * provide access to control points
        """

        vecs = [self.plane.toWorldCoords(p) for p in listOfXYTuple]

        if includeCurrent:
            gstartPoint = self._findFromPoint(False)
            allPoints = [gstartPoint] + vecs
        else:
            allPoints = vecs

        if tangents:
            t1, t2 = tangents
            tangents = (
                self.plane.toWorldCoords(t1) - self.plane.origin,
                self.plane.toWorldCoords(t2) - self.plane.origin,
            )

        e = Edge.makeSpline(allPoints, tangents=tangents, periodic=periodic)

        if makeWire:
            rv = Wire.assembleEdges([e])
            if not forConstruction:
                self._addPendingWire(rv)
        else:
            rv = e
            if not forConstruction:
                self._addPendingEdge(e)

        return self.newObject([rv])

    def parametricCurve(
        self,
        func: Callable[[float], VectorLike],
        N: int = 400,
        start: float = 0,
        stop: float = 1,
    ) -> "Workplane":
        """
        Create a spline interpolated through the provided points.

        :param func: function f(t) that will generate (x,y) pairs
        :type func: float --> (float,float)
        :param N: number of points for discretization
        :param start: starting value of the parameter t
        :param stop: final value of the parameter t
        :return: a Workplane object with the current point unchanged

        """

        allPoints = [func(start + stop * t / N) for t in range(N + 1)]

        return self.spline(allPoints, includeCurrent=False, makeWire=True)

    def ellipseArc(
        self,
        x_radius: float,
        y_radius: float,
        angle1: float = 360,
        angle2: float = 360,
        rotation_angle: float = 0.0,
        sense: Literal[-1, 1] = 1,
        forConstruction: bool = False,
        startAtCurrent: bool = True,
        makeWire: bool = False,
    ) -> "Workplane":
        """Draw an elliptical arc with x and y radiuses either with start point at current point or
        or current point being the center of the arc

        :param x_radius: x radius of the ellipse (along the x-axis of plane the ellipse should lie in)
        :param y_radius: y radius of the ellipse (along the y-axis of plane the ellipse should lie in)
        :param angle1: start angle of arc
        :param angle2: end angle of arc (angle2 == angle1 return closed ellipse = default)
        :param rotation_angle: angle to rotate the created ellipse / arc
        :param sense: clockwise (-1) or counter clockwise (1)
        :param startAtCurrent: True: start point of arc is moved to current point; False: center of
            arc is on current point
        :param makeWire: convert the resulting arc edge to a wire
        """

        # Start building the ellipse with the current point as center
        center = self._findFromPoint(useLocalCoords=False)
        e = Edge.makeEllipse(
            x_radius,
            y_radius,
            center,
            self.plane.zDir,
            self.plane.xDir,
            angle1,
            angle2,
            sense == 1,
        )

        # Rotate if necessary
        if rotation_angle != 0.0:
            e = e.rotate(center, center.add(self.plane.zDir), rotation_angle)

        # Move the start point of the ellipse onto the last current point
        if startAtCurrent:
            startPoint = e.startPoint()
            e = e.translate(center.sub(startPoint))

        if makeWire:
            rv = Wire.assembleEdges([e])
            if not forConstruction:
                self._addPendingWire(rv)
        else:
            rv = e
            if not forConstruction:
                self._addPendingEdge(e)

        return self.newObject([rv])

    def threePointArc(
        self, point1: VectorLike, point2: VectorLike, forConstruction: bool = False
    ) -> "Workplane":
        """
        Draw an arc from the current point, through point1, and ending at point2

        :param point1: point to draw through
        :type point1: 2-tuple, in workplane coordinates
        :param point2: end point for the arc
        :type point2: 2-tuple, in workplane coordinates
        :return: a workplane with the current point at the end of the arc

        Future Enhancements:
            provide a version that allows an arc using relative measures
            provide a centerpoint arc
            provide tangent arcs
        """

        gstartPoint = self._findFromPoint(False)
        gpoint1 = self.plane.toWorldCoords(point1)
        gpoint2 = self.plane.toWorldCoords(point2)

        arc = Edge.makeThreePointArc(gstartPoint, gpoint1, gpoint2)

        if not forConstruction:
            self._addPendingEdge(arc)

        return self.newObject([arc])

    def sagittaArc(
        self, endPoint: VectorLike, sag: float, forConstruction: bool = False
    ) -> "Workplane":
        """
        Draw an arc from the current point to endPoint with an arc defined by the sag (sagitta).

        :param endPoint: end point for the arc
        :type endPoint: 2-tuple, in workplane coordinates
        :param sag: the sagitta of the arc
        :type sag: float, perpendicular distance from arc center to arc baseline.
        :return: a workplane with the current point at the end of the arc

        The sagitta is the distance from the center of the arc to the arc base.
        Given that a closed contour is drawn clockwise;
        A positive sagitta means convex arc and negative sagitta means concave arc.
        See "https://en.wikipedia.org/wiki/Sagitta_(geometry)" for more information.
        """

        startPoint = self._findFromPoint(useLocalCoords=True)
        endPoint = Vector(endPoint)
        midPoint = endPoint.add(startPoint).multiply(0.5)

        sagVector = endPoint.sub(startPoint).normalized().multiply(abs(sag))
        if sag > 0:
            sagVector.x, sagVector.y = (
                -sagVector.y,
                sagVector.x,
            )  # Rotate sagVector +90 deg
        else:
            sagVector.x, sagVector.y = (
                sagVector.y,
                -sagVector.x,
            )  # Rotate sagVector -90 deg

        sagPoint = midPoint.add(sagVector)

        return self.threePointArc(sagPoint, endPoint, forConstruction)

    def radiusArc(
        self, endPoint: VectorLike, radius: float, forConstruction: bool = False
    ) -> "Workplane":
        """
<<<<<<< HEAD
        Draw an arc from the current point to endPoint with an arc defined by the readius.
=======
        Draw an arc from the current point to endPoint with an arc defined by the radius.
>>>>>>> 56046ef9

        :param endPoint: end point for the arc
        :type endPoint: 2-tuple, in workplane coordinates
        :param radius: the radius of the arc
        :type radius: float, the radius of the arc between start point and end point.
        :return: a workplane with the current point at the end of the arc

        Given that a closed contour is drawn clockwise;
        A positive radius means convex arc and negative radius means concave arc.
        """

        startPoint = self._findFromPoint(useLocalCoords=True)
        endPoint = Vector(endPoint)

        # Calculate the sagitta from the radius
        length = endPoint.sub(startPoint).Length / 2.0
        try:
            sag = abs(radius) - math.sqrt(radius ** 2 - length ** 2)
        except ValueError:
            raise ValueError("Arc radius is not large enough to reach the end point.")

        # Return a sagittaArc
        if radius > 0:
            return self.sagittaArc(endPoint, sag, forConstruction)
        else:
            return self.sagittaArc(endPoint, -sag, forConstruction)

    def tangentArcPoint(
        self, endpoint: VectorLike, forConstruction: bool = False, relative: bool = True
    ) -> "Workplane":
        """
        Draw an arc as a tangent from the end of the current edge to endpoint.

        :param endpoint: point for the arc to end at
        :type endpoint: 2-tuple, 3-tuple or Vector
        :param relative: True if endpoint is specified relative to the current point, False if endpoint is in workplane coordinates
        :type relative: Bool
        :return: a Workplane object with an arc on the stack

        Requires the the current first object on the stack is an Edge, as would
        be the case after a lineTo operation or similar.
        """

        if not isinstance(endpoint, Vector):
            endpoint = Vector(endpoint)
        if relative:
            endpoint = endpoint + self._findFromPoint(useLocalCoords=True)
        endpoint = self.plane.toWorldCoords(endpoint)

        previousEdge = self._findFromEdge()

        arc = Edge.makeTangentArc(
            previousEdge.endPoint(), previousEdge.tangentAt(1), endpoint
        )

        if not forConstruction:
            self._addPendingEdge(arc)

        return self.newObject([arc])

    '''
    def rotateAndCopy(self, matrix: Matrix) -> "Workplane":
        """
        Makes a copy of all edges on the stack, rotates them according to the
        provided matrix, and then attempts to consolidate them into a single wire.

        :param matrix: a 4xr transformation matrix, in global coordinates
        :type matrix: a FreeCAD Base.Matrix object
        :return: a CadQuery object  with consolidated wires, and any originals on the stack.

        The most common use case is to create a set of open edges, and then mirror them
        around either the X or Y axis to complete a closed shape.

        see :py:meth:`mirrorX` and :py:meth:`mirrorY` to mirror about the global X and Y axes
        see :py:meth:`mirrorX` and for an example

        Future Enhancements:
            faster implementation: this one transforms 3 times to accomplish the result
        """

        # convert edges to a wire, if there are pending edges
        n = self.wire(forConstruction=False)

        # attempt to consolidate wires together.
        consolidated = n.consolidateWires()

        rotatedWires = self.plane.rotateShapes(consolidated.wires().vals(), matrix)

        for w in rotatedWires:
            consolidated.objects.append(w)
            consolidated._addPendingWire(w)

        # attempt again to consolidate all of the wires
        c = consolidated.consolidateWires()

        return c
    '''

    def mirrorY(self) -> "Workplane":
        """
        Mirror entities around the y axis of the workplane plane.

        :return: a new object with any free edges consolidated into as few wires as possible.

        All free edges are collected into a wire, and then the wire is mirrored,
        and finally joined into a new wire

        Typically used to make creating wires with symmetry easier. This line of code::

             s = Workplane().lineTo(2,2).threePointArc((3,1),(2,0)).mirrorX().extrude(0.25)

        Produces a flat, heart shaped object

        Future Enhancements:
            mirrorX().mirrorY() should work but doesnt, due to some FreeCAD weirdness
        """
        # convert edges to a wire, if there are pending edges
        n = self.wire(forConstruction=False)

        # attempt to consolidate wires together.
        consolidated = n.consolidateWires()

        mirroredWires = self.plane.mirrorInPlane(consolidated.wires().vals(), "Y")

        for w in mirroredWires:
            consolidated.objects.append(w)
            consolidated._addPendingWire(w)

        # attempt again to consolidate all of the wires
        return consolidated.consolidateWires()

    def mirrorX(self) -> "Workplane":
        """
        Mirror entities around the x axis of the workplane plane.

        :return: a new object with any free edges consolidated into as few wires as possible.

        All free edges are collected into a wire, and then the wire is mirrored,
        and finally joined into a new wire

        Typically used to make creating wires with symmetry easier.

        Future Enhancements:
            mirrorX().mirrorY() should work but doesnt, due to some FreeCAD weirdness
        """
        # convert edges to a wire, if there are pending edges
        n = self.wire(forConstruction=False)

        # attempt to consolidate wires together.
        consolidated = n.consolidateWires()

        mirroredWires = self.plane.mirrorInPlane(consolidated.wires().vals(), "X")

        for w in mirroredWires:
            consolidated.objects.append(w)
            consolidated._addPendingWire(w)

        # attempt again to consolidate all of the wires
        return consolidated.consolidateWires()

    def _addPendingEdge(self, edge: Edge) -> None:
        """
        Queues an edge for later combination into a wire.

        :param edge:
        :return:
        """
        self.ctx.pendingEdges.append(edge)

        if self.ctx.firstPoint is None:
            self.ctx.firstPoint = self.plane.toLocalCoords(edge.startPoint())

    def _addPendingWire(self, wire: Wire) -> None:
        """
        Queue a Wire for later extrusion

        Internal Processing Note.  In FreeCAD, edges-->wires-->faces-->solids.

        but users do not normally care about these distinctions.  Users 'think' in terms
        of edges, and solids.

        CadQuery tracks edges as they are drawn, and automatically combines them into wires
        when the user does an operation that needs it.

        Similarly, cadQuery tracks pending wires, and automatically combines them into faces
        when necessary to make a solid.
        """
        self.ctx.pendingWires.append(wire)

    def consolidateWires(self) -> "Workplane":
        """
        Attempt to consolidate wires on the stack into a single.
        If possible, a new object with the results are returned.
        if not possible, the wires remain separated

        FreeCAD has a bug in Part.Wire([]) which does not create wires/edges properly sometimes
        Additionally, it has a bug where a profile composed of two wires ( rather than one )
        also does not work properly. Together these are a real problem.
        """
        wires = self.wires().vals()
        if len(wires) < 2:
            return self

        # TODO: this makes the assumption that either all wires could be combined, or none.
        # in reality trying each combination of wires is probably not reasonable anyway
        w = Wire.combine(wires)

        # ok this is a little tricky. if we consolidate wires, we have to actually
        # modify the pendingWires collection to remove the original ones, and replace them
        # with the consolidate done
        # since we are already assuming that all wires could be consolidated, its easy, we just
        # clear the pending wire list
        r = self.newObject([w])
        r.ctx.pendingWires = []
        r._addPendingWire(w)
        return r

    def wire(self, forConstruction: bool = False) -> "Workplane":
        """
        Returns a CQ object with all pending edges connected into a wire.

        All edges on the stack that can be combined will be combined into a single wire object,
        and other objects will remain on the stack unmodified

        :param forConstruction: whether the wire should be used to make a solid, or if it is just
            for reference
        :type forConstruction: boolean. true if the object is only for reference

        This method is primarily of use to plugin developers making utilities for 2-d construction.
        This method should be called when a user operation implies that 2-d construction is
        finished, and we are ready to begin working in 3d

        SEE '2-d construction concepts' for a more detailed explanation of how CadQuery handles
        edges, wires, etc

        Any non edges will still remain.
        """

        edges = self.ctx.pendingEdges

        # do not consolidate if there are no free edges
        if len(edges) == 0:
            return self

        self.ctx.pendingEdges = []

        others = []
        for e in self.objects:
            if type(e) != Edge:
                others.append(e)

        w = Wire.assembleEdges(edges)
        if not forConstruction:
            self._addPendingWire(w)

        return self.newObject(others + [w])

    def each(
        self, callback: Callable[[CQObject], Shape], useLocalCoordinates: bool = False,
    ) -> "Workplane":
        """
        Runs the provided function on each value in the stack, and collects the return values into
        a new CQ object.

        Special note: a newly created workplane always has its center point as its only stack item

        :param callBackFunction: the function to call for each item on the current stack.
        :param useLocalCoordinates: should  values be converted from local coordinates first?
        :type useLocalCoordinates: boolean

        The callback function must accept one argument, which is the item on the stack, and return
        one object, which is collected. If the function returns None, nothing is added to the stack.
        The object passed into the callBackFunction is potentially transformed to local coordinates,
        if useLocalCoordinates is true

        useLocalCoordinates is very useful for plugin developers.

        If false, the callback function is assumed to be working in global coordinates.  Objects
        created are added as-is, and objects passed into the function are sent in using global
        coordinates

        If true, the calling function is assumed to be  working in local coordinates.  Objects are
        transformed to local coordinates before they are passed into the callback method, and result
        objects are transformed to global coordinates after they are returned.

        This allows plugin developers to create objects in local coordinates, without worrying
        about the fact that the working plane is different than the global coordinate system.


        TODO: wrapper object for Wire will clean up forConstruction flag everywhere
        """
        results = []
        for obj in self.objects:

            if useLocalCoordinates:
                # TODO: this needs to work for all types of objects, not just vectors!
                r = callback(self.plane.toLocalCoords(obj))
                r = r.transformShape(self.plane.rG)
            else:
                r = callback(obj)

            if isinstance(r, Wire):
                if not r.forConstruction:
                    self._addPendingWire(r)

            results.append(r)

        return self.newObject(results)

    def eachpoint(
        self, callback: Callable[[Location], Shape], useLocalCoordinates: bool = False,
    ) -> "Workplane":
        """
        Same as each(), except each item on the stack is converted into a point before it
        is passed into the callback function.

        :return: CadQuery object which contains a list of  vectors (points ) on its stack.

        :param useLocalCoordinates: should points be in local or global coordinates
        :type useLocalCoordinates: boolean

        The resulting object has a point on the stack for each object on the original stack.
        Vertices and points remain a point.  Faces, Wires, Solids, Edges, and Shells are converted
        to a point by using their center of mass.

        If the stack has zero length, a single point is returned, which is the center of the current
        workplane/coordinate system
        """
        # convert stack to a list of points
        pnts = []
        plane = self.plane
        loc = self.plane.location

        if len(self.objects) == 0:
            # nothing on the stack. here, we'll assume we should operate with the
            # origin as the context point
            pnts.append(Location())
        else:
            for o in self.objects:
                if isinstance(o, (Vector, Shape)):
                    pnts.append(loc.inverse * Location(plane, o.Center()))
                else:
                    pnts.append(o)

        if useLocalCoordinates:
            res = [callback(p).move(loc) for p in pnts]
        else:
            res = [callback(p * loc) for p in pnts]

        for r in res:
            if isinstance(r, Wire) and not r.forConstruction:
                self._addPendingWire(r)

        return self.newObject(res)

    def rect(
        self,
        xLen: float,
        yLen: float,
        centered: bool = True,
        forConstruction: bool = False,
    ) -> "Workplane":
        """
        Make a rectangle for each item on the stack.

        :param xLen: length in xDirection ( in workplane coordinates )
        :type xLen: float > 0
        :param yLen: length in yDirection ( in workplane coordinates )
        :type yLen: float > 0
        :param boolean centered: true if the rect is centered on the reference point, false if the
            lower-left is on the reference point
        :param forConstruction: should the new wires be reference geometry only?
        :type forConstruction: true if the wires are for reference, false if they are creating part
            geometry
        :return: a new CQ object with the created wires on the stack

        A common use case is to use a for-construction rectangle to define the centers of a hole
        pattern::

            s = Workplane().rect(4.0,4.0,forConstruction=True).vertices().circle(0.25)

        Creates 4 circles at the corners of a square centered on the origin.

        Future Enhancements:
            better way to handle forConstruction
            project points not in the workplane plane onto the workplane plane
        """

        if centered:
            p1 = Vector(xLen / -2.0, yLen / -2.0, 0)
            p2 = Vector(xLen / 2.0, yLen / -2.0, 0)
            p3 = Vector(xLen / 2.0, yLen / 2.0, 0)
            p4 = Vector(xLen / -2.0, yLen / 2.0, 0)
        else:
            p1 = Vector()
            p2 = Vector(xLen, 0, 0)
            p3 = Vector(xLen, yLen, 0)
            p4 = Vector(0, yLen, 0)

        w = Wire.makePolygon([p1, p2, p3, p4, p1], forConstruction)

        return self.eachpoint(lambda loc: w.moved(loc), True)

    # circle from current point
    def circle(self, radius: float, forConstruction: bool = False) -> "Workplane":
        """
        Make a circle for each item on the stack.

        :param radius: radius of the circle
        :type radius: float > 0
        :param forConstruction: should the new wires be reference geometry only?
        :type forConstruction: true if the wires are for reference, false if they are creating
            part geometry
        :return: a new CQ object with the created wires on the stack

        A common use case is to use a for-construction rectangle to define the centers of a
        hole pattern::

            s = Workplane().rect(4.0,4.0,forConstruction=True).vertices().circle(0.25)

        Creates 4 circles at the corners of a square centered on the origin. Another common case is
        to use successive circle() calls to create concentric circles.  This works because the
        center of a circle is its reference point::

            s = Workplane().circle(2.0).circle(1.0)

        Creates two concentric circles, which when extruded will form a ring.

        Future Enhancements:
            better way to handle forConstruction
            project points not in the workplane plane onto the workplane plane

        """

        c = Wire.makeCircle(radius, Vector(), Vector(0, 0, 1))
        c.forConstruction = forConstruction

        return self.eachpoint(lambda loc: c.moved(loc), True)

    # ellipse from current point
    def ellipse(
        self,
        x_radius: float,
        y_radius: float,
        rotation_angle: float = 0.0,
        forConstruction: bool = False,
    ) -> "Workplane":
        """
        Make an ellipse for each item on the stack.
        :param x_radius: x radius of the ellipse (x-axis of plane the ellipse should lie in)
        :type x_radius: float > 0
        :param y_radius: y radius of the ellipse (y-axis of plane the ellipse should lie in)
        :type y_radius: float > 0
        :param rotation_angle: angle to rotate the ellipse (0 = no rotation = default)
        :type rotation_angle: float
        :param forConstruction: should the new wires be reference geometry only?
        :type forConstruction: true if the wires are for reference, false if they are creating
            part geometry
        :return: a new CQ object with the created wires on the stack

        *NOTE* Due to a bug in opencascade (https://tracker.dev.opencascade.org/view.php?id=31290)
        the center of mass (equals center for next shape) is shifted. To create concentric ellipses
        use Workplane("XY")
            .center(10, 20).ellipse(100,10)
            .center(0, 0).ellipse(50, 5)
        """

        e = Wire.makeEllipse(
            x_radius,
            y_radius,
            Vector(),
            Vector(0, 0, 1),
            Vector(1, 0, 0),
            rotation_angle=rotation_angle,
        )
        e.forConstruction = forConstruction

        return self.eachpoint(lambda loc: e.moved(loc), True)

    def polygon(
        self, nSides: int, diameter: float, forConstruction: bool = False
    ) -> "Workplane":
        """
        Creates a polygon inscribed in a circle of the specified diameter for each point on
        the stack

        The first vertex is always oriented in the x direction.

        :param nSides: number of sides, must be > 3
        :param diameter: the size of the circle the polygon is inscribed into
        :return: a polygon wire
        """

        # pnt is a vector in local coordinates
        angle = 2.0 * math.pi / nSides
        pnts = []
        for i in range(nSides + 1):
            pnts.append(
                Vector(
                    (diameter / 2.0 * math.cos(angle * i)),
                    (diameter / 2.0 * math.sin(angle * i)),
                    0,
                )
            )
        p = Wire.makePolygon(pnts, forConstruction)

        return self.eachpoint(lambda loc: p.moved(loc), True)

    def polyline(
        self,
        listOfXYTuple: Sequence[VectorLike],
        forConstruction: bool = False,
        includeCurrent: bool = False,
    ) -> "Workplane":
        """
        Create a polyline from a list of points

        :param listOfXYTuple: a list of points in Workplane coordinates
        :type listOfXYTuple: list of 2-tuples
        :param forConstruction: whether or not the edges are used for reference
        :type forConstruction: true if the edges are for reference, false if they are for creating geometry
            part geometry
        :param includeCurrent: use current point as a starting point of the polyline
        :return: a new CQ object with a list of edges on the stack

        *NOTE* most commonly, the resulting wire should be closed.
        """

        # Our list of new edges that will go into a new CQ object
        edges = []

        if includeCurrent:
            startPoint = self._findFromPoint(False)
            points = listOfXYTuple
        else:
            startPoint = self.plane.toWorldCoords(listOfXYTuple[0])
            points = listOfXYTuple[1:]

        # Draw a line for each set of points, starting from the from-point of the original CQ object
        for curTuple in points:
            endPoint = self.plane.toWorldCoords(curTuple)

            edges.append(Edge.makeLine(startPoint, endPoint))

            # We need to move the start point for the next line that we draw or we get stuck at the same startPoint
            startPoint = endPoint

            if not forConstruction:
                self._addPendingEdge(edges[-1])

        return self.newObject(edges)

    def close(self) -> "Workplane":
        """
        End 2-d construction, and attempt to build a closed wire.

        :return: a CQ object with a completed wire on the stack, if possible.

        After 2-d drafting with methods such as lineTo, threePointArc,
        tangentArcPoint and polyline, it is necessary to convert the edges
        produced by these into one or more wires.

        When a set of edges is closed, cadQuery assumes it is safe to build
        the group of edges into a wire. This example builds a simple triangular
        prism::

            s = Workplane().lineTo(1,0).lineTo(1,1).close().extrude(0.2)
        """
        endPoint = self._findFromPoint(True)

        if self.ctx.firstPoint is None:
            raise ValueError("Not start point specified - cannot close")
        else:
            startPoint = self.ctx.firstPoint

        # Check if there is a distance between startPoint and endPoint
        # that is larger than what is considered a numerical error.
        # If so; add a line segment between endPoint and startPoint
        if endPoint.sub(startPoint).Length > 1e-6:
            self.lineTo(self.ctx.firstPoint.x, self.ctx.firstPoint.y)

        # Need to reset the first point after closing a wire
        self.ctx.firstPoint = None

        return self.wire()

    def largestDimension(self) -> float:
        """
        Finds the largest dimension in the stack.
        Used internally to create thru features, this is how you can compute
        how long or wide a feature must be to make sure to cut through all of the material
        :return: A value representing the largest dimension of the first solid on the stack
        """
        # Get all the solids contained within this CQ object
        compound = self.findSolid()

        # Protect against this being called on something like a blank workplane
        if not compound:
            return -1

        return compound.BoundingBox().DiagonalLength

    def cutEach(
        self,
        fcn: Callable[[Location], Shape],
        useLocalCoords: bool = False,
        clean: bool = True,
    ) -> "Workplane":
        """
        Evaluates the provided function at each point on the stack (ie, eachpoint)
        and then cuts the result from the context solid.
        :param fcn: a function suitable for use in the eachpoint method: ie, that accepts a vector
        :param useLocalCoords: same as for :py:meth:`eachpoint`
        :param boolean clean: call :py:meth:`clean` afterwards to have a clean shape
        :return: a CQ object that contains the resulting solid
        :raises: an error if there is not a context solid to cut from
        """
        ctxSolid = self.findSolid()
        if ctxSolid is None:
            raise ValueError("Must have a solid in the chain to cut from!")

        # will contain all of the counterbores as a single compound
        results = self.eachpoint(fcn, useLocalCoords).vals()

        s = ctxSolid.cut(*results)

        if clean:
            s = s.clean()

        return self.newObject([s])

    # but parameter list is different so a simple function pointer wont work
    def cboreHole(
        self,
        diameter: float,
        cboreDiameter: float,
        cboreDepth: float,
        depth: Optional[float] = None,
        clean: bool = True,
    ) -> "Workplane":
        """
        Makes a counterbored hole for each item on the stack.

        :param diameter: the diameter of the hole
        :type diameter: float > 0
        :param cboreDiameter: the diameter of the cbore
        :type cboreDiameter: float > 0 and > diameter
        :param cboreDepth: depth of the counterbore
        :type cboreDepth: float > 0
        :param depth: the depth of the hole
        :type depth: float > 0 or None to drill thru the entire part.
        :param boolean clean: call :py:meth:`clean` afterwards to have a clean shape

        The surface of the hole is at the current workplane plane.

        One hole is created for each item on the stack.  A very common use case is to use a
        construction rectangle to define the centers of a set of holes, like so::

                s = Workplane(Plane.XY()).box(2,4,0.5).faces(">Z").workplane()\
                    .rect(1.5,3.5,forConstruction=True)\
                    .vertices().cboreHole(0.125, 0.25,0.125,depth=None)

        This sample creates a plate with a set of holes at the corners.

        **Plugin Note**: this is one example of the power of plugins. Counterbored holes are quite
        time consuming to create, but are quite easily defined by users.

        see :py:meth:`cskHole` to make countersinks instead of counterbores
        """
        if depth is None:
            depth = self.largestDimension()

        boreDir = Vector(0, 0, -1)
        center = Vector()
        # first make the hole
        hole = Solid.makeCylinder(
            diameter / 2.0, depth, center, boreDir
        )  # local coordianates!

        # add the counter bore
        cbore = Solid.makeCylinder(cboreDiameter / 2.0, cboreDepth, Vector(), boreDir)
        r = hole.fuse(cbore)

        return self.cutEach(lambda loc: r.moved(loc), True, clean)

    # TODO: almost all code duplicated!
    # but parameter list is different so a simple function pointer wont work
    def cskHole(
        self,
        diameter: float,
        cskDiameter: float,
        cskAngle: float,
        depth: Optional[float] = None,
        clean: bool = True,
    ) -> "Workplane":
        """
        Makes a countersunk hole for each item on the stack.

        :param diameter: the diameter of the hole
        :type diameter: float > 0
        :param cskDiameter: the diameter of the countersink
        :type cskDiameter: float > 0 and > diameter
        :param cskAngle: angle of the countersink, in degrees ( 82 is common )
        :type cskAngle: float > 0
        :param depth: the depth of the hole
        :type depth: float > 0 or None to drill thru the entire part.
        :param boolean clean: call :py:meth:`clean` afterwards to have a clean shape

        The surface of the hole is at the current workplane.

        One hole is created for each item on the stack.  A very common use case is to use a
        construction rectangle to define the centers of a set of holes, like so::

                s = Workplane(Plane.XY()).box(2,4,0.5).faces(">Z").workplane()\
                    .rect(1.5,3.5,forConstruction=True)\
                    .vertices().cskHole(0.125, 0.25,82,depth=None)

        This sample creates a plate with a set of holes at the corners.

        **Plugin Note**: this is one example of the power of plugins. CounterSunk holes are quite
        time consuming to create, but are quite easily defined by users.

        see :py:meth:`cboreHole` to make counterbores instead of countersinks
        """

        if depth is None:
            depth = self.largestDimension()

        boreDir = Vector(0, 0, -1)
        center = Vector()

        # first make the hole
        hole = Solid.makeCylinder(
            diameter / 2.0, depth, center, boreDir
        )  # local coords!
        r = cskDiameter / 2.0
        h = r / math.tan(math.radians(cskAngle / 2.0))
        csk = Solid.makeCone(r, 0.0, h, center, boreDir)
        res = hole.fuse(csk)

        return self.cutEach(lambda loc: res.moved(loc), True, clean)

    # TODO: almost all code duplicated!
    # but parameter list is different so a simple function pointer wont work
    def hole(
        self, diameter: float, depth: Optional[float] = None, clean: bool = True
    ) -> "Workplane":
        """
        Makes a hole for each item on the stack.

        :param diameter: the diameter of the hole
        :type diameter: float > 0
        :param depth: the depth of the hole
        :type depth: float > 0 or None to drill thru the entire part.
        :param boolean clean: call :py:meth:`clean` afterwards to have a clean shape

        The surface of the hole is at the current workplane.

        One hole is created for each item on the stack.  A very common use case is to use a
        construction rectangle to define the centers of a set of holes, like so::

                s = Workplane(Plane.XY()).box(2,4,0.5).faces(">Z").workplane()\
                    .rect(1.5,3.5,forConstruction=True)\
                    .vertices().hole(0.125, 0.25,82,depth=None)

        This sample creates a plate with a set of holes at the corners.

        **Plugin Note**: this is one example of the power of plugins. CounterSunk holes are quite
        time consuming to create, but are quite easily defined by users.

        see :py:meth:`cboreHole` and :py:meth:`cskHole` to make counterbores or countersinks
        """
        if depth is None:
            depth = self.largestDimension()

        boreDir = Vector(0, 0, -1)
        # first make the hole
        h = Solid.makeCylinder(
            diameter / 2.0, depth, Vector(), boreDir
        )  # local coordinates!

        return self.cutEach(lambda loc: h.moved(loc), True, clean)

    # TODO: duplicated code with _extrude and extrude
    def twistExtrude(
        self,
        distance: float,
        angleDegrees: float,
        combine: bool = True,
        clean: bool = True,
    ) -> "Workplane":
        """
        Extrudes a wire in the direction normal to the plane, but also twists by the specified
        angle over the length of the extrusion

        The center point of the rotation will be the center of the workplane

        See extrude for more details, since this method is the same except for the the addition
        of the angle. In fact, if angle=0, the result is the same as a linear extrude.

        **NOTE**  This method can create complex calculations, so be careful using it with
        complex geometries

        :param distance: the distance to extrude normal to the workplane
        :param angle: angline ( in degrees) to rotate through the extrusion
        :param boolean combine: True to combine the resulting solid with parent solids if found.
        :param boolean clean: call :py:meth:`clean` afterwards to have a clean shape
        :return: a CQ object with the resulting solid selected.
        """
        # group wires together into faces based on which ones are inside the others
        # result is a list of lists
        wireSets = sortWiresByBuildOrder(list(self.ctx.pendingWires))

        # now all of the wires have been used to create an extrusion
        self.ctx.pendingWires = []

        # compute extrusion vector and extrude
        eDir = self.plane.zDir.multiply(distance)

        # one would think that fusing faces into a compound and then extruding would work,
        # but it doesnt-- the resulting compound appears to look right, ( right number of faces, etc)
        # but then cutting it from the main solid fails with BRep_NotDone.
        # the work around is to extrude each and then join the resulting solids, which seems to work

        # underlying cad kernel can only handle simple bosses-- we'll aggregate them if there
        # are multiple sets
        shapes: List[Shape] = []
        for ws in wireSets:
            thisObj = Solid.extrudeLinearWithRotation(
                ws[0], ws[1:], self.plane.origin, eDir, angleDegrees
            )
            shapes.append(thisObj)

        r = Compound.makeCompound(shapes).fuse()

        if combine:
            newS = self._combineWithBase(r)
        else:
            newS = self.newObject([r])
        if clean:
            newS = newS.clean()
        return newS

    def extrude(
        self,
        distance: float,
        combine: bool = True,
        clean: bool = True,
        both: bool = False,
        taper: Optional[float] = None,
    ) -> "Workplane":
        """
        Use all un-extruded wires in the parent chain to create a prismatic solid.

        :param distance: the distance to extrude, normal to the workplane plane
        :type distance: float, negative means opposite the normal direction
        :param boolean combine: True to combine the resulting solid with parent solids if found.
        :param boolean clean: call :py:meth:`clean` afterwards to have a clean shape
        :param boolean both: extrude in both directions symmetrically
        :param float taper: angle for optional tapered extrusion
        :return: a CQ object with the resulting solid selected.

        extrude always *adds* material to a part.

        The returned object is always a CQ object, and depends on wither combine is True, and
        whether a context solid is already defined:

        *  if combine is False, the new value is pushed onto the stack.
        *  if combine is true, the value is combined with the context solid if it exists,
           and the resulting solid becomes the new context solid.

        FutureEnhancement:
            Support for non-prismatic extrusion ( IE, sweeping along a profile, not just
            perpendicular to the plane extrude to surface. this is quite tricky since the surface
            selected may not be planar
        """
        r = self._extrude(
            distance, both=both, taper=taper
        )  # returns a Solid (or a compound if there were multiple)

        if combine:
            newS = self._combineWithBase(r)
        else:
            newS = self.newObject([r])
        if clean:
            newS = newS.clean()
        return newS

    def revolve(
        self,
        angleDegrees: float = 360.0,
        axisStart: Optional[VectorLike] = None,
        axisEnd: Optional[VectorLike] = None,
        combine: bool = True,
        clean: bool = True,
    ) -> "Workplane":
        """
        Use all un-revolved wires in the parent chain to create a solid.

        :param angleDegrees: the angle to revolve through.
        :type angleDegrees: float, anything less than 360 degrees will leave the shape open
        :param axisStart: the start point of the axis of rotation
        :type axisStart: tuple, a two tuple
        :param axisEnd: the end point of the axis of rotation
        :type axisEnd: tuple, a two tuple
        :param combine: True to combine the resulting solid with parent solids if found.
        :type combine: boolean, combine with parent solid
        :param boolean clean: call :py:meth:`clean` afterwards to have a clean shape
        :return: a CQ object with the resulting solid selected.

        The returned object is always a CQ object, and depends on wither combine is True, and
        whether a context solid is already defined:

        *  if combine is False, the new value is pushed onto the stack.
        *  if combine is true, the value is combined with the context solid if it exists,
           and the resulting solid becomes the new context solid.
        """
        # Make sure we account for users specifying angles larger than 360 degrees
        angleDegrees %= 360.0

        # Compensate for FreeCAD not assuming that a 0 degree revolve means a 360 degree revolve
        angleDegrees = 360.0 if angleDegrees == 0 else angleDegrees

        # The default start point of the vector defining the axis of rotation will be the origin
        # of the workplane
        if axisStart is None:
            axisStart = self.plane.toWorldCoords((0, 0)).toTuple()
        else:
            axisStart = self.plane.toWorldCoords(axisStart).toTuple()

        # The default end point of the vector defining the axis of rotation should be along the
        # normal from the plane
        if axisEnd is None:
            # Make sure we match the user's assumed axis of rotation if they specified an start
            # but not an end
            if axisStart[1] != 0:
                axisEnd = self.plane.toWorldCoords((0, axisStart[1])).toTuple()
            else:
                axisEnd = self.plane.toWorldCoords((0, 1)).toTuple()
        else:
            axisEnd = self.plane.toWorldCoords(axisEnd).toTuple()

        # returns a Solid (or a compound if there were multiple)
        r = self._revolve(angleDegrees, axisStart, axisEnd)
        if combine:
            newS = self._combineWithBase(r)
        else:
            newS = self.newObject([r])
        if clean:
            newS = newS.clean()
        return newS

    def sweep(
        self,
        path: "Workplane",
        multisection: bool = False,
        sweepAlongWires: Optional[bool] = None,
        makeSolid: bool = True,
        isFrenet: bool = False,
        combine: bool = True,
        clean: bool = True,
        transition: Literal["right", "round", "transformed"] = "right",
    ) -> "Workplane":
        """
        Use all un-extruded wires in the parent chain to create a swept solid.

        :param path: A wire along which the pending wires will be swept
        :param boolean sweepAlongWires:
            False to create multiple swept from wires on the chain along path
            True to create only one solid swept along path with shape following the list of wires on the chain
        :param boolean combine: True to combine the resulting solid with parent solids if found.
        :param boolean clean: call :py:meth:`clean` afterwards to have a clean shape
        :param transition:
            handling of profile orientation at C1 path discontinuities.
            Possible values are {'transformed','round', 'right'} (default: 'right').
        :return: a CQ object with the resulting solid selected.
        """

        if not sweepAlongWires is None:
            multisection = sweepAlongWires

            from warnings import warn

            warn(
                "sweepAlongWires keyword argument is is depracated and will "
                "be removed in the next version; use multisection instead",
                DeprecationWarning,
            )

        r = self._sweep(
            path.wire(), multisection, makeSolid, isFrenet, transition
        )  # returns a Solid (or a compound if there were multiple)
        newS: "CQ"
        if combine:
            newS = self._combineWithBase(r)
        else:
            newS = self.newObject([r])
        if clean:
            newS = newS.clean()
        return newS

    def _combineWithBase(self, obj: CQObject) -> "Workplane":
        """
        Combines the provided object with the base solid, if one can be found.
        :param obj:
        :return: a new object that represents the result of combining the base object with obj,
           or obj if one could not be found
        """
        baseSolid = self.findSolid(searchParents=True)
        r = obj
        if baseSolid is not None:
            r = baseSolid.fuse(obj)
        elif isinstance(obj, Compound):
            r = obj.fuse()

        return self.newObject([r])

    def _cutFromBase(self, obj: CQObject) -> "Workplane":
        """
        Cuts the provided object from the base solid, if one can be found.
        :param obj:
        :return: a new object that represents the result of combining the base object with obj,
           or obj if one could not be found
        """
        baseSolid = self.findSolid(searchParents=True)
        r = obj
        if baseSolid is not None:
            r = baseSolid.cut(obj)

        return self.newObject([r])

    def combine(self, clean: bool = True) -> "Workplane":
        """
        Attempts to combine all of the items on the stack into a single item.
        WARNING: all of the items must be of the same type!

        :param boolean clean: call :py:meth:`clean` afterwards to have a clean shape
        :raises: ValueError if there are no items on the stack, or if they cannot be combined
        :return: a CQ object with the resulting object selected
        """
        items: List[Shape] = [o for o in self.objects if isinstance(o, Shape)]
        s = items.pop(0)

        if items:
            s = s.fuse(*items)

        if clean:
            s = s.clean()

        return self.newObject([s])

    def union(
        self,
        toUnion: Optional[Union["Workplane", Solid, Compound]] = None,
        clean: bool = True,
        glue: bool = False,
        tol: Optional[float] = None,
    ) -> "Workplane":
        """
        Unions all of the items on the stack of toUnion with the current solid.
        If there is no current solid, the items in toUnion are unioned together.
        
        :param toUnion:
        :type toUnion: a solid object, or a CQ object having a solid,
        :param boolean clean: call :py:meth:`clean` afterwards to have a clean shape (default True)
        :param boolean glue: use a faster gluing mode for non-overlapping shapes (default False)
        :param float tol: tolerance value for fuzzy bool operation mode (default None)
        :raises: ValueError if there is no solid to add to in the chain
        :return: a CQ object with the resulting object selected
        """

        # first collect all of the items together
        newS: Sequence[CQObject]
        if isinstance(toUnion, CQ):
            newS = toUnion.solids().vals()
            if len(newS) < 1:
                raise ValueError(
                    "CQ object  must have at least one solid on the stack to union!"
                )
        elif isinstance(toUnion, (Solid, Compound)):
            newS = (toUnion,)
        else:
            raise ValueError("Cannot union type '{}'".format(type(toUnion)))

        # now combine with existing solid, if there is one
        # look for parents to cut from
        solidRef = self.findSolid(searchStack=True, searchParents=True)
        if solidRef is not None:
            r = solidRef.fuse(*newS, glue=glue, tol=tol)
        elif len(newS) > 1:
            r = newS.pop(0).fuse(*newS, glue=glue, tol=tol)
        else:
            r = newS[0]

        if clean:
            r = r.clean()

        return self.newObject([r])

    def cut(
        self, toCut: Union["Workplane", Solid, Compound], clean: bool = True
    ) -> "Workplane":
        """
        Cuts the provided solid from the current solid, IE, perform a solid subtraction
        
        :param toCut: object to cut
        :type toCut: a solid object, or a CQ object having a solid,
        :param boolean clean: call :py:meth:`clean` afterwards to have a clean shape
        :raises: ValueError if there is no solid to subtract from in the chain
        :return: a CQ object with the resulting object selected
        """

        # look for parents to cut from
        solidRef = self.findSolid(searchStack=True, searchParents=True)

        if solidRef is None:
            raise ValueError("Cannot find solid to cut from")

        solidToCut: Sequence[CQObject]

        if isinstance(toCut, CQ):
            solidToCut = toCut.vals()
        elif isinstance(toCut, (Solid, Compound)):
            solidToCut = (toCut,)
        else:
            raise ValueError("Cannot cut type '{}'".format(type(toCut)))

        newS = solidRef.cut(*solidToCut)

        if clean:
            newS = newS.clean()

        return self.newObject([newS])

    def intersect(
        self, toIntersect: Union["Workplane", Solid, Compound], clean: bool = True
    ) -> "Workplane":
        """
        Intersects the provided solid from the current solid.
        
        :param toIntersect: object to intersect
        :type toIntersect: a solid object, or a CQ object having a solid,
        :param boolean clean: call :py:meth:`clean` afterwards to have a clean shape
        :raises: ValueError if there is no solid to intersect with in the chain
        :return: a CQ object with the resulting iobject selected
        """

        # look for parents to intersect with
        solidRef = self.findSolid(searchStack=True, searchParents=True)

        if solidRef is None:
            raise ValueError("Cannot find solid to intersect with")

        solidToIntersect: Sequence[CQObject]

        if isinstance(toIntersect, CQ):
            solidToIntersect = toIntersect.vals()
        elif isinstance(toIntersect, (Solid, Compound)):
            solidToIntersect = (toIntersect,)
        else:
            raise ValueError("Cannot intersect type '{}'".format(type(toIntersect)))

        newS = solidRef.intersect(*solidToIntersect)

        if clean:
            newS = newS.clean()

        return self.newObject([newS])

    def cutBlind(
        self, distanceToCut: float, clean: bool = True, taper: Optional[float] = None
    ) -> "Workplane":
        """
        Use all un-extruded wires in the parent chain to create a prismatic cut from existing solid.

        Similar to extrude, except that a solid in the parent chain is required to remove material
        from. cutBlind always removes material from a part.

        :param distanceToCut: distance to extrude before cutting
        :type distanceToCut: float, >0 means in the positive direction of the workplane normal,
            <0 means in the negative direction
        :param boolean clean: call :py:meth:`clean` afterwards to have a clean shape
        :param float taper: angle for optional tapered extrusion
        :raises: ValueError if there is no solid to subtract from in the chain
        :return: a CQ object with the resulting object selected

        see :py:meth:`cutThruAll` to cut material from the entire part

        Future Enhancements:
            Cut Up to Surface
        """
        # first, make the object
        toCut = self._extrude(distanceToCut, taper=taper)

        # now find a solid in the chain

        solidRef = self.findSolid()

        s = solidRef.cut(toCut)

        if clean:
            s = s.clean()

        return self.newObject([s])

    def cutThruAll(self, clean: bool = True, taper: float = 0) -> "Workplane":
        """
        Use all un-extruded wires in the parent chain to create a prismatic cut from existing solid.
        Cuts through all material in both normal directions of workplane.

        Similar to extrude, except that a solid in the parent chain is required to remove material
        from. cutThruAll always removes material from a part.

        :param boolean clean: call :py:meth:`clean` afterwards to have a clean shape
        :raises: ValueError if there is no solid to subtract from in the chain
        :return: a CQ object with the resulting object selected

        see :py:meth:`cutBlind` to cut material to a limited depth
        """
        wires = self.ctx.pendingWires
        self.ctx.pendingWires = []

        solidRef = self.findSolid()
        faceRef = self.findFace()

        # if no faces on the stack take the nearest face parallel to the plane zDir
        if not faceRef:
            # first select all with faces with good orietation
            sel1 = selectors.PerpendicularDirSelector(self.plane.zDir)
            faces = sel1.filter(solidRef.Faces())
            # then select the closest
            sel2 = selectors.NearestToPointSelector(self.plane.origin.toTuple())
            faceRef = sel2.filter(faces)[0]

        rv = []
        for solid in solidRef.Solids():
            s = solid.dprism(faceRef, wires, thruAll=True, additive=False, taper=-taper)

            if clean:
                s = s.clean()

            rv.append(s)

        return self.newObject(rv)

    def loft(
        self, filled: bool = True, ruled: bool = False, combine: bool = True
    ) -> "Workplane":
        """
        Make a lofted solid, through the set of wires.
        :return: a CQ object containing the created loft
        """
        wiresToLoft = self.ctx.pendingWires
        self.ctx.pendingWires = []

        r = Solid.makeLoft(wiresToLoft, ruled)

        if combine:
            parentSolid = self.findSolid(searchStack=False, searchParents=True)
            if parentSolid is not None:
                r = parentSolid.fuse(r)

        return self.newObject([r])

    def _extrude(
        self, distance: float, both: bool = False, taper: Optional[float] = None
    ) -> Compound:
        """
        Make a prismatic solid from the existing set of pending wires.

        :param distance: distance to extrude
        :param boolean both: extrude in both directions symmetrically
        :return: a FreeCAD solid, suitable for boolean operations.

        This method is a utility method, primarily for plugin and internal use.
        It is the basis for cutBlind,extrude,cutThruAll, and all similar methods.

        Future Enhancements:
            extrude along a profile (sweep)
        """

        # group wires together into faces based on which ones are inside the others
        # result is a list of lists

        wireSets = sortWiresByBuildOrder(list(self.ctx.pendingWires), [])
        # now all of the wires have been used to create an extrusion
        self.ctx.pendingWires = []

        # compute extrusion vector and extrude
        eDir = self.plane.zDir.multiply(distance)

        # one would think that fusing faces into a compound and then extruding would work,
        # but it doesnt-- the resulting compound appears to look right, ( right number of faces, etc)
        # but then cutting it from the main solid fails with BRep_NotDone.
        # the work around is to extrude each and then join the resulting solids, which seems to work

        # underlying cad kernel can only handle simple bosses-- we'll aggregate them if there are
        # multiple sets

        toFuse = []

        if taper:
            for ws in wireSets:
                thisObj = Solid.extrudeLinear(ws[0], [], eDir, taper)
                toFuse.append(thisObj)
        else:
            for ws in wireSets:
                thisObj = Solid.extrudeLinear(ws[0], ws[1:], eDir)
                toFuse.append(thisObj)

                if both:
                    thisObj = Solid.extrudeLinear(ws[0], ws[1:], eDir.multiply(-1.0))
                    toFuse.append(thisObj)

        return Compound.makeCompound(toFuse)

    def _revolve(
        self, angleDegrees: float, axisStart: VectorLike, axisEnd: VectorLike
    ) -> Compound:
        """
        Make a solid from the existing set of pending wires.

        :param angleDegrees: the angle to revolve through.
        :type angleDegrees: float, anything less than 360 degrees will leave the shape open
        :param axisStart: the start point of the axis of rotation
        :type axisStart: tuple, a two tuple
        :param axisEnd: the end point of the axis of rotation
        :type axisEnd: tuple, a two tuple
        :return: a FreeCAD solid, suitable for boolean operations.

        This method is a utility method, primarily for plugin and internal use.
        """
        # We have to gather the wires to be revolved
        wireSets = sortWiresByBuildOrder(list(self.ctx.pendingWires))

        # Mark that all of the wires have been used to create a revolution
        self.ctx.pendingWires = []

        # Revolve the wires, make a compound out of them and then fuse them
        toFuse = []
        for ws in wireSets:
            thisObj = Solid.revolve(ws[0], ws[1:], angleDegrees, axisStart, axisEnd)
            toFuse.append(thisObj)

        return Compound.makeCompound(toFuse)

    def _sweep(
        self,
        path: "Workplane",
        multisection: bool = False,
        makeSolid: bool = True,
        isFrenet: bool = False,
        transition: Literal["right", "round", "transformed"] = "right",
    ) -> Compound:
        """
        Makes a swept solid from an existing set of pending wires.

        :param path: A wire along which the pending wires will be swept
        :param boolean multisection:
            False to create multiple swept from wires on the chain along path
            True to create only one solid swept along path with shape following the list of wires on the chain
        :return:a solid, suitable for boolean operations
        """

        toFuse = []
        if not multisection:
            wireSets = sortWiresByBuildOrder(list(self.ctx.pendingWires))
            for ws in wireSets:
                thisObj = Solid.sweep(
                    ws[0], ws[1:], path.val(), makeSolid, isFrenet, transition
                )
                toFuse.append(thisObj)
        else:
            sections = self.ctx.pendingWires
            thisObj = Solid.sweep_multi(sections, path.val(), makeSolid, isFrenet)
            toFuse.append(thisObj)

        self.ctx.pendingWires = []

        return Compound.makeCompound(toFuse)

    def interpPlate(
        self,
        surf_edges: Union[Sequence[VectorLike], Sequence[Edge]],
        surf_pts: Sequence[VectorLike] = [],
        thickness: float = 0,
        combine: bool = False,
        clean: bool = True,
        degree: int = 3,
        nbPtsOnCur: int = 15,
        nbIter: int = 2,
        anisotropy: bool = False,
        tol2d: float = 0.00001,
        tol3d: float = 0.0001,
        tolAng: float = 0.01,
        tolCurv: float = 0.1,
        maxDeg: int = 8,
        maxSegments: int = 9,
    ) -> "Workplane":
        """
        Returns a plate surface that is 'thickness' thick, enclosed by 'surf_edge_pts' points,  and going through 'surf_pts' points.  Using pushpoints directly with interpPlate and combine=True, can be very ressources intensive depending on the complexity of the shape. In this case set combine=False.

        :param surf_edges
        :type 1 surf_edges: list of [x,y,z] float ordered coordinates
        :type 2 surf_edges: list of ordered or unordered CadQuery wires
        :param surf_pts = [] (uses only edges if [])
        :type surf_pts: list of [x,y,z] float coordinates
        :param thickness = 0 (returns 2D surface if 0)
        :type thickness: float (may be negative or positive depending on thicknening direction)
        :param combine: should the results be combined with other solids on the stack
            (and each other)?
        :type combine: true to combine shapes, false otherwise.
        :param boolean clean: call :py:meth:`clean` afterwards to have a clean shape
        :param Degree = 3 (OCCT default)
        :type Degree: Integer >= 2
        :param NbPtsOnCur = 15 (OCCT default)
        :type: NbPtsOnCur Integer >= 15
        :param NbIter = 2 (OCCT default)
        :type: NbIterInteger >= 2
        :param Anisotropie = False (OCCT default)
        :type Anisotropie: Boolean
        :param: Tol2d = 0.00001 (OCCT default)
        :type Tol2d: float > 0
        :param Tol3d = 0.0001 (OCCT default)
        :type Tol3dReal: float > 0
        :param TolAng = 0.01 (OCCT default)
        :type TolAngReal: float > 0
        :param TolCurv = 0.1 (OCCT default)
        :type TolCurvReal: float > 0
        :param MaxDeg = 8 (OCCT default)
        :type MaxDegInteger: Integer >= 2 (?)
        :param MaxSegments = 9 (OCCT default)
        :type MaxSegments: Integer >= 2 (?)
        """

        # If thickness is 0, only a 2D surface will be returned.
        if thickness == 0:
            combine = False

        # Creates interpolated plate
        p = Solid.interpPlate(
            surf_edges,
            surf_pts,
            thickness,
            degree,
            nbPtsOnCur,
            nbIter,
            anisotropy,
            tol2d,
            tol3d,
            tolAng,
            tolCurv,
            maxDeg,
            maxSegments,
        )

        plates = self.eachpoint(lambda loc: p.moved(loc), True)

        # if combination is not desired, just return the created boxes
        if not combine:
            return plates
        else:
            return self.union(plates, clean=clean)

    def box(
        self,
        length: float,
        width: float,
        height: float,
        centered: Tuple[bool, bool, bool] = (True, True, True),
        combine: bool = True,
        clean: bool = True,
    ) -> "Workplane":
        """
        Return a 3d box with specified dimensions for each object on the stack.

        :param length: box size in X direction
        :type length: float > 0
        :param width: box size in Y direction
        :type width: float > 0
        :param height: box size in Z direction
        :type height: float > 0
        :param centered: should the box be centered, or should reference point be at the lower
            bound of the range?
        :param combine: should the results be combined with other solids on the stack
            (and each other)?
        :type combine: true to combine shapes, false otherwise.
        :param boolean clean: call :py:meth:`clean` afterwards to have a clean shape

        Centered is a tuple that describes whether the box should be centered on the x,y, and
        z axes.  If true, the box is centered on the respective axis relative to the workplane
        origin, if false, the workplane center will represent the lower bound of the resulting box

        one box is created for each item on the current stack. If no items are on the stack, one box
        using the current workplane center is created.

        If combine is true, the result will be a single object on the stack:
            if a solid was found in the chain, the result is that solid with all boxes produced
            fused onto it otherwise, the result is the combination of all the produced boxes

        if combine is false, the result will be a list of the boxes produced

        Most often boxes form the basis for a part::

            #make a single box with lower left corner at origin
            s = Workplane().box(1,2,3,centered=(False,False,False)

        But sometimes it is useful to create an array of them:

            #create 4 small square bumps on a larger base plate:
            s = Workplane().box(4,4,0.5).faces(">Z").workplane()\
                .rect(3,3,forConstruction=True).vertices().box(0.25,0.25,0.25,combine=True)

        """

        (xp, yp, zp) = (0.0, 0.0, 0.0)
        if centered[0]:
            xp -= length / 2.0
        if centered[1]:
            yp -= width / 2.0
        if centered[2]:
            zp -= height / 2.0

        box = Solid.makeBox(length, width, height, Vector(xp, yp, zp))

        boxes = self.eachpoint(lambda loc: box.moved(loc), True)

        # if combination is not desired, just return the created boxes
        if not combine:
            return boxes
        else:
            # combine everything
            return self.union(boxes, clean=clean)

    def sphere(
        self,
        radius: float,
        direct: VectorLike = (0, 0, 1),
        angle1: float = -90,
        angle2: float = 90,
        angle3: float = 360,
        centered: Tuple[bool, bool, bool] = (True, True, True),
        combine: bool = True,
        clean: bool = True,
    ) -> "Workplane":
        """
        Returns a 3D sphere with the specified radius for each point on the stack

        :param radius: The radius of the sphere
        :type radius: float > 0
        :param direct: The direction axis for the creation of the sphere
        :type direct: A three-tuple
        :param angle1: The first angle to sweep the sphere arc through
        :type angle1: float > 0
        :param angle2: The second angle to sweep the sphere arc through
        :type angle2: float > 0
        :param angle3: The third angle to sweep the sphere arc through
        :type angle3: float > 0
        :param centered: A three-tuple of booleans that determines whether the sphere is centered
            on each axis origin
        :param combine: Whether the results should be combined with other solids on the stack
            (and each other)
        :type combine: true to combine shapes, false otherwise
        :return: A sphere object for each point on the stack

        Centered is a tuple that describes whether the sphere should be centered on the x,y, and
        z axes.  If true, the sphere is centered on the respective axis relative to the workplane
        origin, if false, the workplane center will represent the lower bound of the resulting
        sphere.

        One sphere is created for each item on the current stack. If no items are on the stack, one
        box using the current workplane center is created.

        If combine is true, the result will be a single object on the stack:
            If a solid was found in the chain, the result is that solid with all spheres produced
            fused onto it otherwise, the result is the combination of all the produced boxes

        If combine is false, the result will be a list of the spheres produced
        """

        # Convert the direction tuple to a vector, if needed
        if isinstance(direct, tuple):
            direct = Vector(direct)

        (xp, yp, zp) = (0.0, 0.0, 0.0)

        if not centered[0]:
            xp += radius

        if not centered[1]:
            yp += radius

        if not centered[2]:
            zp += radius

        s = Solid.makeSphere(radius, Vector(xp, yp, zp), direct, angle1, angle2, angle3)

        # We want a sphere for each point on the workplane
        spheres = self.eachpoint(lambda loc: s.moved(loc), True)

        # If we don't need to combine everything, just return the created spheres
        if not combine:
            return spheres
        else:
            return self.union(spheres, clean=clean)

    def wedge(
        self,
        dx: float,
        dy: float,
        dz: float,
        xmin: float,
        zmin: float,
        xmax: float,
        zmax: float,
        pnt: VectorLike = Vector(0, 0, 0),
        dir: VectorLike = Vector(0, 0, 1),
        centered: Tuple[bool, bool, bool] = (True, True, True),
        combine: bool = True,
        clean: bool = True,
    ) -> "Workplane":
        """
        :param dx: Distance along the X axis
        :param dy: Distance along the Y axis
        :param dz: Distance along the Z axis
        :param xmin: The minimum X location
        :param zmin:The minimum Z location
        :param xmax:The maximum X location
        :param zmax: The maximum Z location
        :param pnt: A vector (or tuple) for the origin of the direction for the wedge
        :param dir: The direction vector (or tuple) for the major axis of the wedge
        :param combine: Whether the results should be combined with other solids on the stack
            (and each other)
        :param clean: true to attempt to have the kernel clean up the geometry, false otherwise
        :return: A wedge object for each point on the stack

        One wedge is created for each item on the current stack. If no items are on the stack, one
        wedge using the current workplane center is created.

        If combine is true, the result will be a single object on the stack:
            If a solid was found in the chain, the result is that solid with all wedges produced
            fused onto it otherwise, the result is the combination of all the produced wedges

        If combine is false, the result will be a list of the wedges produced
        """

        # Convert the point tuple to a vector, if needed
        if isinstance(pnt, tuple):
            pnt = Vector(pnt)

        # Convert the direction tuple to a vector, if needed
        if isinstance(dir, tuple):
            dir = Vector(dir)

        (xp, yp, zp) = (0.0, 0.0, 0.0)

        if not centered[0]:
            xp += dx / 2.0

        if not centered[1]:
            yp += dy / 2.0

        if not centered[2]:
            zp += dx / 2.0

        w = Solid.makeWedge(dx, dy, dz, xmin, zmin, xmax, zmax, Vector(xp, yp, zp), dir)

        # We want a wedge for each point on the workplane
        wedges = self.eachpoint(lambda loc: w.moved(loc), True)

        # If we don't need to combine everything, just return the created wedges
        if not combine:
            return wedges
        else:
            return self.union(wedges, clean=clean)

    def clean(self) -> "Workplane":
        """
        Cleans the current solid by removing unwanted edges from the
        faces.

        Normally you don't have to call this function. It is
        automatically called after each related operation. You can
        disable this behavior with `clean=False` parameter if method
        has any. In some cases this can improve performance
        drastically but is generally dis-advised since it may break
        some operations such as fillet.

        Note that in some cases where lots of solid operations are
        chained, `clean()` may actually improve performance since
        the shape is 'simplified' at each step and thus next operation
        is easier.

        Also note that, due to limitation of the underlying engine,
        `clean` may fail to produce a clean output in some cases such as
        spherical faces.
        """

        cleanObjects = [
            obj.clean() if isinstance(obj, Shape) else obj for obj in self.objects
        ]

        return self.newObject(cleanObjects)

    def text(
        self,
        txt: str,
        fontsize: float,
        distance: float,
        cut: bool = True,
        combine: bool = False,
        clean: bool = True,
        font: str = "Arial",
        kind: Literal["regular", "bold", "italic"] = "regular",
        halign: Literal["center", "top", "bottom"] = "center",
        valign: Literal["center", "left", "right"] = "center",
    ) -> "Workplane":
        """
        Create a 3D text

        :param str txt: text to be rendered
        :param distance: the distance to extrude, normal to the workplane plane
        :type distance: float, negative means opposite the normal direction
        :param float fontsize: size of the font
        :param boolean cut: True to cut the resulting solid from the parent solids if found.
        :param boolean combine: True to combine the resulting solid with parent solids if found.
        :param boolean clean: call :py:meth:`clean` afterwards to have a clean shape
        :param str font: fontname (default: Arial)
        :param str kind: font type (default: Normal)
        :param str halign: horizontal alignment (default: center)
        :param str valign: vertical alignment (default: center)
        :return: a CQ object with the resulting solid selected.

        extrude always *adds* material to a part.

        The returned object is always a CQ object, and depends on wither combine is True, and
        whether a context solid is already defined:

        *  if combine is False, the new value is pushed onto the stack.
        *  if combine is true, the value is combined with the context solid if it exists,
           and the resulting solid becomes the new context solid.

        """
        r = Compound.makeText(
            txt,
            fontsize,
            distance,
            font=font,
            kind=kind,
            halign=halign,
            valign=valign,
            position=self.plane,
        )

        if cut:
            newS = self._cutFromBase(r)
        elif combine:
            newS = self._combineWithBase(r)
        else:
            newS = self.newObject([r])
        if clean:
            newS = newS.clean()
        return newS

    def section(self, height: float = 0.0) -> "Workplane":
        """
        Slices current solid at the given height.
        
        :param float height: height to slice at (default: 0)
        :return: a CQ object with the resulting face(s).
        """

        solidRef = self.findSolid(searchStack=True, searchParents=True)

        if solidRef is None:
            raise ValueError("Cannot find solid to slice")

        plane = Face.makePlane(
            basePnt=self.plane.origin + self.plane.zDir * height, dir=self.plane.zDir
        )

        r = solidRef.intersect(plane)

        return self.newObject([r])

    def toPending(self) -> "Workplane":
        """
        Adds wires/edges to pendingWires/pendingEdges.
        
        :return: same CQ object with updated context.
        """

        self.ctx.pendingWires.extend(el for el in self.objects if isinstance(el, Wire))
        self.ctx.pendingEdges.extend(el for el in self.objects if isinstance(el, Edge))

        return self

    def _repr_html_(self) -> Any:
        """
        Special method for rendering current object in a jupyter notebook
        """

        if type(self.val()) is Vector:
            return "&lt {} &gt".format(self.__repr__()[1:-1])
        else:
            return Compound.makeCompound(self.objects)._repr_html_()


# alias for backward compatibility
CQ = Workplane<|MERGE_RESOLUTION|>--- conflicted
+++ resolved
@@ -1848,11 +1848,7 @@
         self, endPoint: VectorLike, radius: float, forConstruction: bool = False
     ) -> "Workplane":
         """
-<<<<<<< HEAD
-        Draw an arc from the current point to endPoint with an arc defined by the readius.
-=======
         Draw an arc from the current point to endPoint with an arc defined by the radius.
->>>>>>> 56046ef9
 
         :param endPoint: end point for the arc
         :type endPoint: 2-tuple, in workplane coordinates
