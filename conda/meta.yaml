--- conflicted
+++ resolved
@@ -28,9 +28,4 @@
     - pytest -v
 
 about:
-<<<<<<< HEAD
-  summary: CadQuery - scripted CAD based on OCCT
-fg
-=======
-  summary: CadQuery - scripted CAD based on OCCT
->>>>>>> 4b177878
+  summary: CadQuery - scripted CAD based on OCCT